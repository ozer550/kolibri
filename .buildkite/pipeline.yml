--- conflicted
+++ resolved
@@ -17,17 +17,12 @@
   - label: Upload artifacts
     command: .buildkite/setup_and_upload_artifact.sh && docker image prune -f -a
 
-  - block: "Create release artifacts?"
-
-<<<<<<< HEAD
-  - label: Build the Android APK file
-    command: mkdir -p dist && .buildkite/build_apk.sh
-=======
-  - label: Upload artifacts
-    command: .buildkite/setup_and_upload_artifact.sh && docker image prune -f -a
-
   - label: Sign Windows installer
     command: .buildkite/sign_windows_installer.bat
     agents:
       queue: "windows-sign"
->>>>>>> cc362f05
+
+  - block: "Create release artifacts?"
+
+  - label: Build the Android APK file
+    command: mkdir -p dist && .buildkite/build_apk.sh