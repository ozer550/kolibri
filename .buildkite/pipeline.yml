steps:
  - label: Build Python packages
    command:
     - mkdir -p dist
     - .buildkite/build_whl.sh

  - wait

<<<<<<< HEAD
  - trigger: "kolibri-macos"
    label: ":mac:"
=======
  - trigger: "kolibri-debian"
    label: ":debian:"
>>>>>>> 46cfc810
    build:
      message: "${BUILDKITE_MESSAGE}"
      env:
        LE_TRIGGERED_FROM_BUILD_ID: "${BUILDKITE_BUILD_ID}"
        LE_TRIGGERED_FROM_JOB_ID: "${BUILDKITE_JOB_ID}"
        # Determines whether build will be autoblocked or not.
        # Autoblock unless there's a tag associated with the commit. Usually a release.
        LE_KOLIBRI_RELEASE: "${BUILDKITE_TAG:-false}"

  - label: Build Windows installer
    command: .buildkite/build_windows_installer.sh

<<<<<<< HEAD
  - label: Build Debian Packages
    command: .buildkite/build_debian_pkgs.sh
    key: deb-build

  - trigger: "kolibri-raspbian-image"
    label: ":raspberry-pi:"
    build:
      message: "${BUILDKITE_MESSAGE}"
      env:
        LE_TRIGGERED_FROM_BUILD_ID: "${BUILDKITE_BUILD_ID}"
        LE_TRIGGERED_FROM_JOB_ID: "${BUILDKITE_JOB_ID}"
        # Determines whether build will be autoblocked or not.
        # Autoblock unless there's a tag associated with the commit. Usually a release.
        LE_KOLIBRI_RELEASE: "${BUILDKITE_TAG:-false}"
    depends_on:
      - deb-build

=======
>>>>>>> 46cfc810
  - wait

  - label: Upload Release Artifacts
    command: .buildkite/setup_and_upload_artifact.sh
    if: build.tag != null

  - wait

  - block: "Create integration testing worksheet?"
  - label: Create integration testing
    command: .buildkite/build_worksheet.sh<|MERGE_RESOLUTION|>--- conflicted
+++ resolved
@@ -6,13 +6,8 @@
 
   - wait
 
-<<<<<<< HEAD
   - trigger: "kolibri-macos"
     label: ":mac:"
-=======
-  - trigger: "kolibri-debian"
-    label: ":debian:"
->>>>>>> 46cfc810
     build:
       message: "${BUILDKITE_MESSAGE}"
       env:
@@ -22,13 +17,17 @@
         # Autoblock unless there's a tag associated with the commit. Usually a release.
         LE_KOLIBRI_RELEASE: "${BUILDKITE_TAG:-false}"
 
-  - label: Build Windows installer
-    command: .buildkite/build_windows_installer.sh
-
-<<<<<<< HEAD
-  - label: Build Debian Packages
-    command: .buildkite/build_debian_pkgs.sh
+  - trigger: "kolibri-debian"
+    label: ":debian:"
     key: deb-build
+    build:
+      message: "${BUILDKITE_MESSAGE}"
+      env:
+        LE_TRIGGERED_FROM_BUILD_ID: "${BUILDKITE_BUILD_ID}"
+        LE_TRIGGERED_FROM_JOB_ID: "${BUILDKITE_JOB_ID}"
+        # Determines whether build will be autoblocked or not.
+        # Autoblock unless there's a tag associated with the commit. Usually a release.
+        LE_KOLIBRI_RELEASE: "${BUILDKITE_TAG:-false}"
 
   - trigger: "kolibri-raspbian-image"
     label: ":raspberry-pi:"
@@ -43,8 +42,9 @@
     depends_on:
       - deb-build
 
-=======
->>>>>>> 46cfc810
+  - label: Build Windows installer
+    command: .buildkite/build_windows_installer.sh
+
   - wait
 
   - label: Upload Release Artifacts
