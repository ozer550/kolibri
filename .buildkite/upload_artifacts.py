"""
# Requirements:
    * Generate access token in your Github account, then create environment variable GITHUB_ACCESS_TOKEN.
        - e.g export GITHUB_ACCESS_TOKEN=1ns3rt-my-t0k3n-h3re.


# Environment Variable/s:
    * GITHUB_ACCESS_TOKEN = Personal access token used to authenticate in your Github account via API.
"""
import logging
import os
from os import listdir

import requests
from github3 import login

logging.getLogger().setLevel(logging.INFO)

ACCESS_TOKEN = os.getenv("GITHUB_ACCESS_TOKEN")
REPO_OWNER = "learningequality"
REPO_NAME = "kolibri"
TAG = os.getenv("BUILDKITE_TAG")


RELEASE_DIR = "release"
PROJECT_PATH = os.path.join(os.getcwd())

# Python packages artifact location
DIST_DIR = os.path.join(PROJECT_PATH, "dist")

<<<<<<< HEAD
headers = {'Authorization': 'token %s' % ACCESS_TOKEN}

INSTALLER_CAT = 'Installers'

PYTHON_PKG_CAT = 'Python packages'

# Manifest of files, keyed by extension
file_manifest = {
    'deb': {
        'extension': 'deb',
        'description': 'Debian Package',
        'category': INSTALLER_CAT,
        'content_type': 'application/vnd.debian.binary-package',
    },
    'exe': {
        'extension': 'exe',
        'description': 'Windows Installer',
        'category': INSTALLER_CAT,
        'content_type': 'application/x-ms-dos-executable',
=======
# Manifest of files, keyed by extension
file_manifest = {
    "exe": {
        "extension": "exe",
        "description": "Windows Installer",
        "content_type": "application/x-ms-dos-executable",
>>>>>>> 330fccd5
    },
    "pex": {
        "extension": "pex",
        "description": "Pex file",
        "content_type": "application/octet-stream",
    },
    "whl": {
        "extension": "whl",
        "description": "Whl file",
        "content_type": "application/zip",
    },
    "gz": {
        "extension": "gz",
        "description": "Tar file",
        "content_type": "application/gzip",
    },
    # 'apk': {
    #     'extension': 'apk',
    #     'description': 'Android Installer',
    #     'content_type': 'application/vnd.android.package-archive',
    # },
}

<<<<<<< HEAD
file_order = [
    'deb',
    'exe',
    # 'apk',
    'pex',
    'whl',
    'gz',
]

=======
>>>>>>> 330fccd5
gh = login(token=ACCESS_TOKEN)
repository = gh.repository(REPO_OWNER, REPO_NAME)


<<<<<<< HEAD
def create_status_report_html(artifacts):
    """
    Create html page to list build artifacts for linking from github status.
    """
    html = "<html>\n<body>\n<h1>Build Artifacts</h1>\n"
    current_heading = None
    for ext in file_order:
        artifact = artifacts[ext]
        if artifact['category'] != current_heading:
            current_heading = artifact['category']
            html += "<h2>{heading}</h2>\n".format(heading=current_heading)
        html += "<p>{description}: <a href='{media_url}'>{name}</a></p>\n".format(
            **artifact
        )
    html += "</body>\n</html>"
    return html


def create_github_status(report_url):
    """
    Create a github status with a link to the report URL,
    only do this once buildkite has been successful, so only report success here.
    """
    status = repository.create_status(
        COMMIT,
        "success",
        target_url=report_url,
        description="Kolibri Buildkite assets",
        context="buildkite/kolibri/assets"
    )
    if status:
        logging.info('Successfully created Github status for commit %s.' % COMMIT)
    else:
        logging.info('Error encounter. Now exiting!')
        sys.exit(1)


=======
>>>>>>> 330fccd5
def collect_local_artifacts():
    """
    Create a dict of the artifact name and the location.
    """

    artifacts_dict = {}

<<<<<<< HEAD
    def create_artifact_data(artifact_dir):
        for artifact in listdir(artifact_dir):
            filename, file_extension = os.path.splitext(artifact)
            # Remove leading '.'
            file_extension = file_extension[1:]
            if file_extension in file_manifest:
                data = {"name": artifact,
                        "file_location": "%s/%s" % (artifact_dir, artifact)}
                data.update(file_manifest[file_extension])
                logging.info("Collect file data: (%s)" % data)
                artifacts_dict[file_extension] = data
    create_artifact_data(DIST_DIR)
=======
    def create_exe_data(filename, data):
        data_name = "-unsigned"
        if "-signed" in filename:
            data_name = "-signed"
        data_name_exe = data_name[1:] + "-exe"
        data.update(file_manifest[data_name_exe])
        artifacts_dict[data_name_exe] = data

    for artifact in listdir(DIST_DIR):
        filename, file_extension = os.path.splitext(artifact)
        # Remove leading '.'
        file_extension = file_extension[1:]
        data = {
            "name": artifact,
            "file_location": "%s/%s" % (DIST_DIR, artifact),
        }
        if file_extension == "exe":
            create_exe_data(filename, data)

        if file_extension in file_manifest:
            data.update(file_manifest[file_extension])
            logging.info("Collect file data: (%s)" % data)
            artifacts_dict[file_extension] = data

    # basically the manifest dict, with extra fields
>>>>>>> 330fccd5
    return artifacts_dict


def upload_gh_release_artifacts(artifacts={}):
    # Have to do this with requests because github3 does not support this interface yet
    get_release_asset_url = requests.get(
        "https://api.github.com/repos/{owner}/{repo}/releases/tags/{tag}".format(
            owner=REPO_OWNER, repo=REPO_NAME, tag=TAG,
        )
    )
    if get_release_asset_url.status_code == 200:
        # Definitely a release!
        release_id = get_release_asset_url.json()["id"]
        release_name = get_release_asset_url.json()["name"]
        release = repository.release(id=release_id)
        logging.info("Uploading built assets to Github Release: %s" % release_name)
        for ext, artifact in artifacts.items():
            logging.info("Uploading release asset: %s" % (artifact.get("name")))
            # For some reason github3 does not let us set a label at initial upload
            asset = release.upload_asset(
                content_type=artifact["content_type"],
                name=artifact["name"],
                asset=open(artifact["file_location"], "rb"),
            )
            if asset:
                # So do it after the initial upload instead
                asset.edit(artifact["name"], label=artifact["description"])
                logging.info(
                    "Successfully uploaded release asset: %s" % (artifact.get("name"))
                )
            else:
                logging.error(
                    "Error uploading release asset: %s" % (artifact.get("name"))
                )


def main():
    if TAG:
        artifacts = collect_local_artifacts()
        # Building from a tag, this is probably a release!
        upload_gh_release_artifacts(artifacts)


if __name__ == "__main__":
    main()<|MERGE_RESOLUTION|>--- conflicted
+++ resolved
@@ -28,34 +28,18 @@
 # Python packages artifact location
 DIST_DIR = os.path.join(PROJECT_PATH, "dist")
 
-<<<<<<< HEAD
-headers = {'Authorization': 'token %s' % ACCESS_TOKEN}
-
-INSTALLER_CAT = 'Installers'
-
-PYTHON_PKG_CAT = 'Python packages'
-
 # Manifest of files, keyed by extension
 file_manifest = {
-    'deb': {
-        'extension': 'deb',
-        'description': 'Debian Package',
-        'category': INSTALLER_CAT,
-        'content_type': 'application/vnd.debian.binary-package',
+    "deb": {
+        "extension": "deb",
+        "description": "Debian Package",
+        "category": INSTALLER_CAT,
+        "content_type": "application/vnd.debian.binary-package",
     },
-    'exe': {
-        'extension': 'exe',
-        'description': 'Windows Installer',
-        'category': INSTALLER_CAT,
-        'content_type': 'application/x-ms-dos-executable',
-=======
-# Manifest of files, keyed by extension
-file_manifest = {
     "exe": {
         "extension": "exe",
         "description": "Windows Installer",
         "content_type": "application/x-ms-dos-executable",
->>>>>>> 330fccd5
     },
     "pex": {
         "extension": "pex",
@@ -79,62 +63,10 @@
     # },
 }
 
-<<<<<<< HEAD
-file_order = [
-    'deb',
-    'exe',
-    # 'apk',
-    'pex',
-    'whl',
-    'gz',
-]
-
-=======
->>>>>>> 330fccd5
 gh = login(token=ACCESS_TOKEN)
 repository = gh.repository(REPO_OWNER, REPO_NAME)
 
 
-<<<<<<< HEAD
-def create_status_report_html(artifacts):
-    """
-    Create html page to list build artifacts for linking from github status.
-    """
-    html = "<html>\n<body>\n<h1>Build Artifacts</h1>\n"
-    current_heading = None
-    for ext in file_order:
-        artifact = artifacts[ext]
-        if artifact['category'] != current_heading:
-            current_heading = artifact['category']
-            html += "<h2>{heading}</h2>\n".format(heading=current_heading)
-        html += "<p>{description}: <a href='{media_url}'>{name}</a></p>\n".format(
-            **artifact
-        )
-    html += "</body>\n</html>"
-    return html
-
-
-def create_github_status(report_url):
-    """
-    Create a github status with a link to the report URL,
-    only do this once buildkite has been successful, so only report success here.
-    """
-    status = repository.create_status(
-        COMMIT,
-        "success",
-        target_url=report_url,
-        description="Kolibri Buildkite assets",
-        context="buildkite/kolibri/assets"
-    )
-    if status:
-        logging.info('Successfully created Github status for commit %s.' % COMMIT)
-    else:
-        logging.info('Error encounter. Now exiting!')
-        sys.exit(1)
-
-
-=======
->>>>>>> 330fccd5
 def collect_local_artifacts():
     """
     Create a dict of the artifact name and the location.
@@ -142,20 +74,6 @@
 
     artifacts_dict = {}
 
-<<<<<<< HEAD
-    def create_artifact_data(artifact_dir):
-        for artifact in listdir(artifact_dir):
-            filename, file_extension = os.path.splitext(artifact)
-            # Remove leading '.'
-            file_extension = file_extension[1:]
-            if file_extension in file_manifest:
-                data = {"name": artifact,
-                        "file_location": "%s/%s" % (artifact_dir, artifact)}
-                data.update(file_manifest[file_extension])
-                logging.info("Collect file data: (%s)" % data)
-                artifacts_dict[file_extension] = data
-    create_artifact_data(DIST_DIR)
-=======
     def create_exe_data(filename, data):
         data_name = "-unsigned"
         if "-signed" in filename:
@@ -181,7 +99,6 @@
             artifacts_dict[file_extension] = data
 
     # basically the manifest dict, with extra fields
->>>>>>> 330fccd5
     return artifacts_dict
 
 
