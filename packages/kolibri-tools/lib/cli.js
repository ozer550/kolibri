--- conflicted
+++ resolved
@@ -1,13 +1,7 @@
 #!/usr/bin/env node
-<<<<<<< HEAD
-const fs = require('fs');
-const path = require('path');
-const { Command } = require('commander');
-=======
 const fs = require('node:fs');
 const path = require('node:path');
-const program = require('commander');
->>>>>>> f3c787de
+const { Command } = require('commander');
 const checkVersion = require('check-node-version');
 const ini = require('ini');
 const toml = require('toml');
