{
  "name": "kolibri",
  "version": "0.16.1-dev.1",
  "description": "The Kolibri core API",
  "repository": "github.com/learningequality/kolibri",
  "author": "Learning Equality",
  "license": "MIT",
  "private": false,
  "dependencies": {
    "@shopify/draggable": "^1.0.0-beta.8",
    "@vue/composition-api": "^1.7.2",
    "@vueuse/core": "^9.13.0",
    "axios": "^1.7.5",
    "clipboard": "^2.0.11",
    "core-js": "^3.38",
    "csv-generator-client": "^2.1.1",
    "date-fns": "^1.28.2",
    "deep-object-diff": "^1.1.9",
    "fontfaceobserver": "^2.3.0",
    "frame-throttle": "^3.0.0",
    "fuse.js": "^7.0.0",
    "hammerjs": "^2.0.8",
    "intl": "^1.2.4",
    "js-cookie": "^3.0.5",
    "knuth-shuffle-seeded": "^1.0.6",
    "kolibri-constants": "0.2.6",
<<<<<<< HEAD
    "kolibri-design-system": "https://github.com/BabyElias/kolibri-design-system#39657cf513674d6f08f7630ee841eabb5b4aef6a",
=======
    "kolibri-design-system": "5.0.0-rc2",
>>>>>>> cc81ca24
    "lockr": "0.8.5",
    "lodash": "^4.17.21",
    "loglevel": "^1.9.1",
    "path-to-regexp": "1.8.0",
    "screenfull": "^5.2.0",
    "tinycolor2": "^1.6.0",
    "ua-parser-js": "^1.0.38",
    "vue": "2.6.14",
    "vue-intl": "3.1.0",
    "vue-meta": "^2.4.0",
    "vue-router": "^3.6.5",
    "vuex": "^3.6.2",
    "vuex-router-sync": "^5.0.0",
    "xstate": "^4.38.3"
  }
}<|MERGE_RESOLUTION|>--- conflicted
+++ resolved
@@ -24,11 +24,8 @@
     "js-cookie": "^3.0.5",
     "knuth-shuffle-seeded": "^1.0.6",
     "kolibri-constants": "0.2.6",
-<<<<<<< HEAD
     "kolibri-design-system": "https://github.com/BabyElias/kolibri-design-system#39657cf513674d6f08f7630ee841eabb5b4aef6a",
-=======
-    "kolibri-design-system": "5.0.0-rc2",
->>>>>>> cc81ca24
+
     "lockr": "0.8.5",
     "lodash": "^4.17.21",
     "loglevel": "^1.9.1",
