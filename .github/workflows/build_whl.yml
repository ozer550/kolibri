name: Build WHL file

on:
  workflow_call:
    outputs:
      whl-file-name:
        description: "WHL file name"
        value: ${{ jobs.build_whl.outputs.whl-file-name }}
      tar-file-name:
        description: "TAR file name"
        value: ${{ jobs.build_whl.outputs.tar-file-name }}

jobs:
  build_whl:
    name: Build WHL
    runs-on: ubuntu-20.04
    outputs:
      whl-file-name: ${{ steps.get-whl-filename.outputs.whl-file-name }}
      tar-file-name: ${{ steps.get-tar-filename.outputs.tar-file-name }}
    steps:
    - uses: actions/checkout@v4
      with:
        fetch-depth: 0
        lfs: true
    - name: Install Ubuntu dependencies
      run: |
        sudo apt-get -y -qq update
        sudo apt-get install -y gettext
    - name: Set up Python 3.6
      uses: actions/setup-python@v4
      with:
        python-version: 3.6
    - name: Use Node.js
      uses: actions/setup-node@v4
      with:
<<<<<<< HEAD
        node-version: '16.x'
=======
        node-version: '18.x'
    - name: Install Yarn
      run: npm install -g yarn
>>>>>>> 3a50de08
    - name: Get yarn cache directory path
      id: yarn-cache-dir-path
      run: echo "dir=$(yarn cache dir)" >> $GITHUB_OUTPUT
    - name: Cache Node.js modules
      uses: actions/cache@v3
      with:
        path: ${{ steps.yarn-cache-dir-path.outputs.dir }}
        key: ${{ runner.os }}-yarn-${{ hashFiles('**/yarn.lock') }}
        restore-keys: |
          ${{ runner.os }}-yarn-
    - name: Install Javascript dependencies
      run: |
        yarn --frozen-lockfile
        npm rebuild node-sass
    - name: Cache Python dependencies
      uses: actions/cache@v3
      with:
        path: ~/.cache/pip
        key: ${{ runner.os }}-pip-${{ hashFiles('requirements/*.txt') }}
        restore-keys: |
          ${{ runner.os }}-pip-
    - name: Cache C extensions
      uses: actions/cache@v3
      with:
        path: cext_cache
        key: ${{ runner.os }}-cext-${{ hashFiles('requirements/cext*.txt') }}
        restore-keys: |
          ${{ runner.os }}-cext-
    - name: Install Python build dependencies
      run: pip install -r requirements/build.txt
    - name: Build Kolibri
      run: make dist
    - name: Get WHL filename
      id: get-whl-filename
      run: echo "whl-file-name=$(ls dist | grep .whl | cat)" >> $GITHUB_OUTPUT
    - uses: actions/upload-artifact@v4
      with:
        name: ${{ steps.get-whl-filename.outputs.whl-file-name }}
        path: dist/${{ steps.get-whl-filename.outputs.whl-file-name }}
    - name: Get TAR filename
      id: get-tar-filename
      run: echo "tar-file-name=$(ls dist | grep .tar | cat)" >> $GITHUB_OUTPUT
    - uses: actions/upload-artifact@v4
      with:
        name: ${{ steps.get-tar-filename.outputs.tar-file-name }}
        path: dist/${{ steps.get-tar-filename.outputs.tar-file-name }}<|MERGE_RESOLUTION|>--- conflicted
+++ resolved
@@ -33,13 +33,7 @@
     - name: Use Node.js
       uses: actions/setup-node@v4
       with:
-<<<<<<< HEAD
-        node-version: '16.x'
-=======
         node-version: '18.x'
-    - name: Install Yarn
-      run: npm install -g yarn
->>>>>>> 3a50de08
     - name: Get yarn cache directory path
       id: yarn-cache-dir-path
       run: echo "dir=$(yarn cache dir)" >> $GITHUB_OUTPUT
