{
  "name": "kolibri-root",
  "version": "0.12.0-dev.1",
  "description": "Development utilities for Kolibri",
  "workspaces": [
    "packages/*",
    "kolibri/core",
    "kolibri/plugins/*"
  ],
  "scripts": {
    "test": "yarn run test-jest --watch",
    "test-jest": "kolibri-tools test --config ./jest.conf.js",
    "test-jest-cov": "yarn run test-jest --coverage",
    "coverage": "yarn run test-jest-cov",
    "build": "yarn run hashi-build && kolibri-tools build prod --file ./build_tools/build_plugins.txt --transpile",
    "makemessages": "kolibri-tools i18n-extract-messages --pluginFile ./build_tools/build_plugins.txt --namespace kolibri-common --searchPath ./packages/kolibri-common",
    "createprofiles": "kolibri-tools i18n-profile --pluginFile ./build_tools/build_plugins.txt --output-file ./kolibri/locale/en/LC_MESSAGES/profiles/strings.csv --namespace kolibri-common --searchPath ./packages/kolibri-common",
    "auditdittostrings": "kolibri-tools i18n-audit --pluginFile ./build_tools/build_plugins.txt --output-file ./kolibri/locale/en/LC_MESSAGES/profiles/ditto.csv --namespace kolibri-common --searchPath ./packages/kolibri-common",
    "transfercontext": "kolibri-tools i18n-transfer-context --pluginFile ./build_tools/build_plugins.txt --namespace kolibri-common --searchPath ./packages/kolibri-common",
    "watch": "kolibri-tools build dev --file ./build_tools/build_plugins.txt --cache",
    "watch-hot": "yarn run watch --hot",
    "app-python-devserver": "DJANGO_SETTINGS_MODULE=kolibri.deployment.default.settings.dev python ./integration_testing/scripts/run_kolibri_app_mode.py",
    "python-devserver": "kolibri start --debug --foreground --port=8000 --settings=kolibri.deployment.default.settings.dev",
    "python-devserver-no-update": "kolibri start --debug --skip-update --foreground --port=8000 --settings=kolibri.deployment.default.settings.dev",
    "frontend-devserver": "concurrently --passthrough-arguments --kill-others \"yarn:watch --watchonly {1}\" yarn:hashi-dev --",
    "app-devserver": "concurrently --passthrough-arguments --kill-others \"yarn:watch --watchonly {1}\" yarn:app-python-devserver yarn:hashi-dev --",
    "devserver": "concurrently --passthrough-arguments --kill-others \"yarn:watch --watchonly {1}\" yarn:python-devserver yarn:hashi-dev --",
    "devserver-hot": "concurrently --passthrough-arguments --kill-others \"yarn:watch-hot --watchonly {1}\" yarn:python-devserver yarn:hashi-dev --",
    "devserver-with-kds": "concurrently --passthrough-arguments --kill-others \"yarn:watch --watchonly={2} --require-kds-path --kds-path={1}\" yarn:python-devserver yarn:hashi-dev --",
    "bundle-stats": "kolibri-tools build stats --file ./build_tools/build_plugins.txt --transpile",
    "clean": "kolibri-tools build clean --file ./build_tools/build_plugins.txt",
    "lint-frontend": "kolibri-tools lint --pattern '{kolibri*/**/assets,packages,build_tools}/**/*.{js,vue,scss,less,css}' --ignore '**/dist/**,**/node_modules/**,**/static/**,**/kolibri-core-for-export/**'",
    "lint-frontend:format": "yarn run lint-frontend --write",
    "lint-frontend:watch": "yarn run lint-frontend --monitor",
    "lint-frontend:watch:format": "yarn run lint-frontend --monitor --write",
    "build-kolibri-tools": "yarn workspace kolibri-tools run build-kolibri-tools",
    "publish-packages": "node ./packages/publish.js",
    "hashi-dev": "yarn workspace hashi run dev",
    "hashi-build": "yarn workspace hashi run build",
    "compress": "kolibri-tools compress 'kolibri/*/**/static/**/*.{html,js,css,ico,svg,map,eot,woff,ttf,woff2}'"
  },
  "repository": {
    "type": "git",
    "url": "git+https://github.com/learningequality/kolibri.git"
  },
  "author": "Learning Equality",
  "license": "MIT",
  "bugs": {
    "url": "https://github.com/learningequality/kolibri/issues"
  },
  "private": true,
  "devDependencies": {
    "@types/jest": "^29.5.11",
    "xhr-mock": "^2.5.1",
    "concurrently": "^8.0.1"
  },
  "optionalDependencies": {
    "fsevents": "*"
  },
  "engineStrict": true,
  "engines": {
    "node": "18.x",
    "yarn": ">= 1.12.3"
  },
  "browserslist": [
    "extends browserslist-config-kolibri"
  ],
  "volta": {
<<<<<<< HEAD
    "node": "16.18.0",
    "yarn": "1.12.3"
=======
    "node": "18.19.0"
>>>>>>> 3a50de08
  }
}<|MERGE_RESOLUTION|>--- conflicted
+++ resolved
@@ -66,11 +66,7 @@
     "extends browserslist-config-kolibri"
   ],
   "volta": {
-<<<<<<< HEAD
-    "node": "16.18.0",
+    "node": "18.19.0",
     "yarn": "1.12.3"
-=======
-    "node": "18.19.0"
->>>>>>> 3a50de08
   }
 }