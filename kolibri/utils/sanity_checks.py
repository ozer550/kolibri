import logging
import os
import shutil
import sys

import portend
from django.apps import apps
from django.core.management import call_command
from django.db.utils import OperationalError

from .conf import KOLIBRI_HOME
from .conf import OPTIONS
from .options import generate_empy_options_file
from .server import get_status
from .server import LISTEN_ADDRESS
from .server import NotRunning


logger = logging.getLogger(__name__)

PORT_AVAILABILITY_CHECK_TIMEOUT = 2


def check_other_kolibri_running(port):
    """
    Make sure there are no other Kolibri instances running before starting the server.
    """
    try:
        # Check if there are other kolibri instances running
        # If there are, then we need to stop users from starting kolibri again.
        get_status()
        logger.error(
            "There is another Kolibri server running. "
            "Please use `kolibri stop` and try again."
        )
        sys.exit(1)

    except NotRunning:
        # In case that something other than Kolibri occupies the port,
        # check the port's availability.
        check_port_availability(LISTEN_ADDRESS, port)


def check_port_availability(host, port):
    """
    Make sure the port is available for the server to start.
    """
    try:
        portend.free(host, port, timeout=PORT_AVAILABILITY_CHECK_TIMEOUT)
    except portend.Timeout:
        # Bypass check when socket activation is used
        # https://manpages.debian.org/testing/libsystemd-dev/sd_listen_fds.3.en.html#ENVIRONMENT
        if not os.environ.get("LISTEN_PID", None):
            # Port is occupied
            logger.error(
                "Port {} is occupied.\n"
                "Please check that you do not have other processes "
                "running on this port and try again.\n".format(port)
            )
            sys.exit(1)


def check_content_directory_exists_and_writable():
    """
    Make sure the content directory of Kolibri exists and is writable.
    """
    content_directory = OPTIONS["Paths"]["CONTENT_DIR"]

    # Check if the content directory exists
    if not os.path.exists(content_directory):
        try:
            os.makedirs(content_directory)
        except OSError:
            logger.error(
                "The content directory {} does not exist and cannot be created.".format(
                    content_directory
                )
            )
            sys.exit(1)

    # Check if the directory is writable
    if not os.access(content_directory, os.W_OK):
        logger.error(
            "The content directory {} is not writable.".format(content_directory)
        )
        sys.exit(1)


def check_log_file_location():
    """
    Starting from Kolibri v0.12.4, log files are going to be renamed and moved
    from KOLIBRI_HOME directory to KOLIBRI_HOME/logs directory.
    """
    home = os.environ["KOLIBRI_HOME"]
    log_location_update = {}

    # Old log file names
    old_daemon_log = "server.log"
    old_kolibri_log = "kolibri.log"
    old_debug_log = "debug.log"

    # New log file names
    log_location_update[old_daemon_log] = "daemon.txt"
    log_location_update[old_kolibri_log] = "kolibri.txt"
    log_location_update[old_debug_log] = "debug.txt"

    for log in log_location_update:
        old_log_path = os.path.join(home, log)
        if os.path.exists(old_log_path):
            new_log_path = os.path.join(home, "logs", log_location_update[log])
            shutil.move(old_log_path, new_log_path)


<<<<<<< HEAD
def check_default_options_exist():
    options_path = os.path.join(KOLIBRI_HOME, "options.ini")
    if not os.path.exists(options_path):
        try:
            generate_empy_options_file(options_path, OPTIONS)
        except IOError:
            logger.warning(
                "Failed to create an options.ini file at this path: {}".format(
                    options_path
                )
            )
=======
def migrate_databases():
    """
    Try to migrate all active databases. This should not be called unless Django has
    been initialized.
    """
    from django.conf import settings

    for database in settings.DATABASES:
        call_command("migrate", interactive=False, database=database)

    # load morango fixtures needed for certificate related operations
    call_command("loaddata", "scopedefinitions")


def check_database_is_migrated():
    """
    Use a check that the database instance id model is initialized to check if the database
    is in a proper state to be used. This must only be run after django initialization.
    """
    apps.check_apps_ready()
    from django.db import connection
    from morango.models import InstanceIDModel

    try:
        InstanceIDModel.get_or_create_current_instance()[0]
        connection.close()
        return
    except OperationalError:
        try:
            migrate_databases()
            return
        except Exception as e:
            logging.error(
                "Tried to migrate the database but another error occurred: {}".format(e)
            )
    except Exception as e:
        logging.error(
            "Tried to check that the database was accessible and an error occurred: {}".format(
                e
            )
        )
    sys.exit(1)
>>>>>>> 0853c8fa
<|MERGE_RESOLUTION|>--- conflicted
+++ resolved
@@ -14,7 +14,6 @@
 from .server import get_status
 from .server import LISTEN_ADDRESS
 from .server import NotRunning
-
 
 logger = logging.getLogger(__name__)
 
@@ -111,19 +110,6 @@
             shutil.move(old_log_path, new_log_path)
 
 
-<<<<<<< HEAD
-def check_default_options_exist():
-    options_path = os.path.join(KOLIBRI_HOME, "options.ini")
-    if not os.path.exists(options_path):
-        try:
-            generate_empy_options_file(options_path, OPTIONS)
-        except IOError:
-            logger.warning(
-                "Failed to create an options.ini file at this path: {}".format(
-                    options_path
-                )
-            )
-=======
 def migrate_databases():
     """
     Try to migrate all active databases. This should not be called unless Django has
@@ -166,4 +152,16 @@
             )
         )
     sys.exit(1)
->>>>>>> 0853c8fa
+
+
+def check_default_options_exist():
+    options_path = os.path.join(KOLIBRI_HOME, "options.ini")
+    if not os.path.exists(options_path):
+        try:
+            generate_empy_options_file(options_path, OPTIONS)
+        except IOError:
+            logger.warning(
+                "Failed to create an options.ini file at this path: {}".format(
+                    options_path
+                )
+            )