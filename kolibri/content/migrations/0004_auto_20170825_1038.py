--- conflicted
+++ resolved
@@ -5,10 +5,12 @@
 import django.db.models.deletion
 import django.db.models.manager
 import jsonfield.fields
+import mptt.fields
+from django.db import migrations
+from django.db import models
+
 import kolibri.content.models
 import kolibri.core.fields
-import mptt.fields
-from django.db import migrations, models
 
 
 class Migration(migrations.Migration):
@@ -65,11 +67,6 @@
             options={
                 'ordering': ('lft',),
             },
-<<<<<<< HEAD
-            managers=[
-                ('objects', django.db.models.manager.Manager()),
-            ],
-=======
             # Removed because django-mptt 0.8.7 patched up an error in
             # Django 1.9 (fixed since 1.10).
             # Ref: https://code.djangoproject.com/ticket/26643
@@ -77,7 +74,10 @@
             # managers=[
             #     ('_default_manager', django.db.models.manager.Manager()),
             # ],
->>>>>>> afa86734
+            # Removed with the same reasoning
+            # managers=[
+            #     ('objects', django.db.models.manager.Manager()),
+            # ],
         ),
         migrations.CreateModel(
             name='ContentTag',
