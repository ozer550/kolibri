--- conflicted
+++ resolved
@@ -39,16 +39,10 @@
 # TODO: decide whether these should be internationalized
 labels = OrderedDict(
     (
-<<<<<<< HEAD
+        ("id", _("Database ID ({})").format("UUID")),
         ("username", _("Username ({})").format("USERNAME")),
         ("password", _("Password ({})").format("PASSWORD")),
         ("full_name", _("Full name ({})").format("FULL_NAME")),
-=======
-        ("id", _("Database ID ({})".format("UUID"))),
-        ("username", _("Username ({})".format("USERNAME"))),
-        ("password", _("Password ({})".format("PASSWORD"))),
-        ("full_name", _("Full name ({})".format("FULL_NAME"))),
->>>>>>> 663c0e73
         ("kind", _("User type ({})").format("USER_TYPE")),
         ("id_number", _("Identifier ({})").format("IDENTIFIER")),
         ("birth_year", _("Birth year ({})").format("BIRTH_YEAR")),
