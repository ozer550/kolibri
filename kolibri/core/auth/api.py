from __future__ import absolute_import
from __future__ import print_function
from __future__ import unicode_literals

import time
from datetime import datetime
from datetime import timedelta
<<<<<<< HEAD
from functools import partial
from itertools import groupby
=======
>>>>>>> a379e83d
from uuid import uuid4

from django.contrib.auth import authenticate
from django.contrib.auth import login
from django.contrib.auth import logout
from django.contrib.auth import update_session_auth_hash
from django.contrib.auth.models import AnonymousUser
from django.db import connection
from django.db import transaction
from django.db.models import CharField
from django.db.models import OuterRef
from django.db.models import Q
from django.db.models.query import F
from django.utils.decorators import method_decorator
from django.utils.timezone import now
from django.views.decorators.csrf import ensure_csrf_cookie
from django_filters.rest_framework import CharFilter
from django_filters.rest_framework import DjangoFilterBackend
from django_filters.rest_framework import FilterSet
from django_filters.rest_framework import ModelChoiceFilter
from rest_framework import filters
from rest_framework import permissions
from rest_framework import status
from rest_framework import viewsets
from rest_framework.response import Response

from .constants import collection_kinds
from .constants import role_kinds
from .filters import HierarchyRelationsFilter
from .models import AdHocGroup
from .models import Classroom
from .models import Collection
from .models import Facility
from .models import FacilityDataset
from .models import FacilityUser
from .models import LearnerGroup
from .models import Membership
from .models import Role
from .serializers import AdHocGroupSerializer
from .serializers import ClassroomSerializer
from .serializers import FacilityDatasetSerializer
from .serializers import FacilitySerializer
from .serializers import FacilityUserSerializer
from .serializers import LearnerGroupSerializer
from .serializers import MembershipSerializer
from .serializers import PublicFacilitySerializer
from .serializers import RoleSerializer
from kolibri.core import error_constants
from kolibri.core.api import ValuesViewset
from kolibri.core.logger.models import UserSessionLog
from kolibri.core.mixins import BulkCreateMixin
from kolibri.core.mixins import BulkDeleteMixin
from kolibri.core.query import ArrayAgg
from kolibri.core.query import GroupConcat
from kolibri.core.query import process_uuid_aggregate
from kolibri.core.query import SQCount


class KolibriAuthPermissionsFilter(filters.BaseFilterBackend):
    """
    A Django REST Framework filter backend that limits results to those where the
    requesting user has read object level permissions. This filtering is delegated
    to the ``filter_readable`` method on ``KolibriAbstractBaseUser``.
    """

    def filter_queryset(self, request, queryset, view):
        if request.method == "GET" and request.resolver_match.url_name.endswith(
            "-list"
        ):
            # only filter down the queryset in the case of the list view being requested
            return request.user.filter_readable(queryset)
        else:
            # otherwise, return the full queryset, as permission checks will happen object-by-object
            # (and filtering here then leads to 404's instead of the more correct 403's)
            return queryset


def _ensure_raw_dict(d):
    if hasattr(d, "dict"):
        d = d.dict()
    return dict(d)


class KolibriAuthPermissions(permissions.BasePermission):
    """
    A Django REST Framework permissions class that defers to Kolibri's permissions
    system to determine object-level permissions.
    """

    def validator(self, request, view, datum):
        model = view.get_serializer_class().Meta.model
        validated_data = view.get_serializer().to_internal_value(
            _ensure_raw_dict(datum)
        )
        return request.user.can_create(model, validated_data)

    def has_permission(self, request, view):

        # as `has_object_permission` isn't called for POST/create, we need to check here
        if request.method == "POST" and request.data:
            if type(request.data) is list:
                data = request.data
            else:
                data = [request.data]

            return all(self.validator(request, view, datum) for datum in data)

        # for other methods, we return True, as their permissions get checked below
        return True

    def has_object_permission(self, request, view, obj):
        # note that there is no entry for POST here, as creation is handled by `has_permission`, above
        if request.method in permissions.SAFE_METHODS:  # 'GET', 'OPTIONS' or 'HEAD'
            return request.user.can_read(obj)
        elif request.method in ["PUT", "PATCH"]:
            return request.user.can_update(obj)
        elif request.method == "DELETE":
            return request.user.can_delete(obj)
        else:
            return False


class FacilityDatasetViewSet(viewsets.ModelViewSet):
    permission_classes = (KolibriAuthPermissions,)
    filter_backends = (KolibriAuthPermissionsFilter,)
    serializer_class = FacilityDatasetSerializer

    def get_queryset(self):
        queryset = FacilityDataset.objects.filter(
            collection__kind=collection_kinds.FACILITY
        )
        facility_id = self.request.query_params.get("facility_id", None)
        if facility_id is not None:
            queryset = queryset.filter(collection__id=facility_id)
        return queryset


class FacilityUserFilter(FilterSet):

    member_of = ModelChoiceFilter(
        method="filter_member_of", queryset=Collection.objects.all()
    )

    def filter_member_of(self, queryset, name, value):
        return queryset.filter(Q(memberships__collection=value) | Q(facility=value))

    class Meta:
        model = FacilityUser
        fields = ["member_of"]


class FacilityUserViewSet(ValuesViewset):
    permission_classes = (KolibriAuthPermissions,)
    filter_backends = (KolibriAuthPermissionsFilter, DjangoFilterBackend)
    queryset = FacilityUser.objects.all()
    serializer_class = FacilityUserSerializer
    filter_class = FacilityUserFilter

    values = (
        "id",
        "username",
        "full_name",
        "facility",
        "roles__kind",
        "roles__collection",
        "roles__id",
        "devicepermissions__is_superuser",
        "id_number",
        "gender",
        "birth_year",
    )

    field_map = {
        "is_superuser": lambda x: bool(x.pop("devicepermissions__is_superuser"))
    }

    def consolidate(self, items):
        output = []
        items = sorted(items, key=lambda x: x["id"])
        for key, group in groupby(items, lambda x: x["id"]):
            roles = []
            for item in group:
                role = {
                    "collection": item.pop("roles__collection"),
                    "kind": item.pop("roles__kind"),
                    "id": item.pop("roles__id"),
                }
                if role["collection"]:
                    # Our values call will return null for users with no assigned roles
                    # So filter them here.
                    roles.append(role)
            item["roles"] = roles
            output.append(item)
        return output

    def set_password_if_needed(self, instance, serializer):
        with transaction.atomic():
            if serializer.validated_data.get("password", ""):
                instance.set_password(serializer.validated_data["password"])
                instance.save()
        return instance

    def perform_update(self, serializer):
        instance = serializer.save()
        self.set_password_if_needed(instance, serializer)
        # if the user is updating their own password, ensure they don't get logged out
        if self.request.user == instance:
            update_session_auth_hash(self.request, instance)

    def perform_create(self, serializer):
        instance = serializer.save()
        self.set_password_if_needed(instance, serializer)


class FacilityUsernameViewSet(ValuesViewset):
    filter_backends = (DjangoFilterBackend, filters.SearchFilter)
    filter_fields = ("facility",)
    search_fields = ("^username",)

    read_only = True

    values = ("username",)

    def get_queryset(self):
        return FacilityUser.objects.filter(
            dataset__learner_can_login_with_no_password=True, roles=None
        ).filter(
            Q(devicepermissions__is_superuser=False) | Q(devicepermissions__isnull=True)
        )


class MembershipFilter(FilterSet):
    user_ids = CharFilter(method="filter_user_ids")

    def filter_user_ids(self, queryset, name, value):
        return queryset.filter(user_id__in=value.split(","))

    class Meta:
        model = Membership
        fields = ["user", "collection", "user_ids"]


class MembershipViewSet(BulkDeleteMixin, BulkCreateMixin, viewsets.ModelViewSet):
    permission_classes = (KolibriAuthPermissions,)
    filter_backends = (KolibriAuthPermissionsFilter, DjangoFilterBackend)
    queryset = Membership.objects.all()
    serializer_class = MembershipSerializer
    filter_class = MembershipFilter
    filter_fields = ["user", "collection", "user_ids"]


class RoleFilter(FilterSet):
    user_ids = CharFilter(method="filter_user_ids")

    def filter_user_ids(self, queryset, name, value):
        return queryset.filter(user_id__in=value.split(","))

    class Meta:
        model = Role
        fields = ["user", "collection", "kind", "user_ids"]


class RoleViewSet(BulkDeleteMixin, BulkCreateMixin, viewsets.ModelViewSet):
    permission_classes = (KolibriAuthPermissions,)
    filter_backends = (KolibriAuthPermissionsFilter, DjangoFilterBackend)
    queryset = Role.objects.all()
    serializer_class = RoleSerializer
    filter_class = RoleFilter
    filter_fields = ["user", "collection", "kind", "user_ids"]


class FacilityViewSet(viewsets.ModelViewSet):
    permission_classes = (KolibriAuthPermissions,)
    filter_backends = (KolibriAuthPermissionsFilter,)
    queryset = Facility.objects.all()
    serializer_class = FacilitySerializer

    def get_queryset(self, prefetch=True):
        queryset = Facility.objects.all()
        if prefetch:
            # This is a default field on the serializer, so do a select_related
            # to prevent n queries when n facilities are queried
            return queryset.select_related("dataset")
        return queryset


class PublicFacilityViewSet(viewsets.ReadOnlyModelViewSet):
    queryset = Facility.objects.all()
    serializer_class = PublicFacilitySerializer


class ClassroomFilter(FilterSet):

    role = CharFilter(method="filter_has_role_for")
    parent = ModelChoiceFilter(queryset=Facility.objects.all())

    def filter_has_role_for(self, queryset, name, value):
        requesting_user = self.request.user
        if requesting_user.is_superuser:
            return queryset

        # filter queryset by admin role and coach role
        return HierarchyRelationsFilter(queryset).filter_by_hierarchy(
            source_user=requesting_user,
            role_kind=role_kinds.ADMIN,
            descendant_collection=F("id"),
        ) | HierarchyRelationsFilter(queryset).filter_by_hierarchy(
            source_user=requesting_user, role_kind=value, descendant_collection=F("id")
        )

    class Meta:
        model = Classroom
        fields = ["role", "parent"]


class ClassroomViewSet(ValuesViewset):
    permission_classes = (KolibriAuthPermissions,)
    filter_backends = (KolibriAuthPermissionsFilter, DjangoFilterBackend)
    queryset = Classroom.objects.all()
    serializer_class = ClassroomSerializer
    filter_class = ClassroomFilter

    values = (
        "id",
        "name",
        "parent",
        "learner_count",
        "role__user__id",
        "role__user__devicepermissions__is_superuser",
        "role__user__full_name",
        "role__user__username",
    )

    def annotate_queryset(self, queryset):
        return queryset.annotate(
            learner_count=SQCount(
                FacilityUser.objects.filter(memberships__collection=OuterRef("id")),
                field="id",
            )
        )

    def consolidate(self, items):
        output = []
        items = sorted(items, key=lambda x: x["id"])
        coach_ids = list(
            set(
                [
                    item["role__user__id"]
                    for item in items
                    if item["role__user__id"] is not None
                ]
            )
        )
        facility_roles = {
            obj.pop("user"): obj
            for obj in Role.objects.filter(
                user_id__in=coach_ids, collection__kind=collection_kinds.FACILITY
            ).values("user", "kind", "collection", "id")
        }
        for key, group in groupby(items, lambda x: x["id"]):
            coaches = []
            for item in group:
                user_id = item.pop("role__user__id")
                if (
                    user_id in facility_roles
                    and facility_roles[user_id]["collection"] == item["parent"]
                ):
                    roles = [facility_roles[user_id]]
                else:
                    roles = []
                coach = {
                    "id": user_id,
                    "facility": item["parent"],
                    # Coerce to bool if None
                    "is_superuser": bool(
                        item.pop("role__user__devicepermissions__is_superuser")
                    ),
                    "full_name": item.pop("role__user__full_name"),
                    "username": item.pop("role__user__username"),
                    "roles": roles,
                }
                if coach["id"]:
                    coaches.append(coach)
            item["coaches"] = coaches
            output.append(item)
        return output


class LearnerGroupViewSet(ValuesViewset):
    permission_classes = (KolibriAuthPermissions,)
    filter_backends = (KolibriAuthPermissionsFilter, DjangoFilterBackend)
    queryset = LearnerGroup.objects.all()
    serializer_class = LearnerGroupSerializer

    filter_fields = ("parent",)

    values = ("id", "name", "parent", "user_ids")

    field_map = {"user_ids": partial(process_uuid_aggregate, key="user_ids")}

    def annotate_queryset(self, queryset):
        if connection.vendor == "postgresql" and ArrayAgg is not None:
            return queryset.annotate(user_ids=ArrayAgg("membership__user__id"))
        return queryset.values("id").annotate(
            user_ids=GroupConcat("membership__user__id", output_field=CharField())
        )


class AdHocGroupViewSet(viewsets.ModelViewSet):
    permission_classes = (KolibriAuthPermissions,)
    filter_backends = (KolibriAuthPermissionsFilter, DjangoFilterBackend)
    queryset = AdHocGroup.objects.all()
    serializer_class = AdHocGroupSerializer

    filter_fields = ("parent",)

    values = ("id", "name", "parent", "user_ids")

    field_map = {"user_ids": partial(process_uuid_aggregate, key="user_ids")}

    def annotate_queryset(self, queryset):
        if connection.vendor == "postgresql" and ArrayAgg is not None:
            return queryset.annotate(user_ids=ArrayAgg("membership__user__id"))
        return queryset.values("id").annotate(
            user_ids=GroupConcat("membership__user__id", output_field=CharField())
        )

    def partial_update(self, request, pk):
        individual_learners_group = AdHocGroup.objects.filter(pk=pk)[:1].get()
        current_learners = individual_learners_group.get_learners()
        updated_learners = FacilityUser.objects.filter(pk__in=request.data["user_ids"])

        for c_learner in current_learners:
            if c_learner not in updated_learners:
                individual_learners_group.remove_learner(c_learner)

        for u_learner in updated_learners:
            if u_learner not in current_learners:
                individual_learners_group.add_learner(u_learner)
        return Response(self.serializer_class(individual_learners_group).data)


class SignUpViewSet(viewsets.ViewSet):

    serializer_class = FacilityUserSerializer

    def extract_request_data(self, request):
        return {
            "username": request.data.get("username", ""),
            "full_name": request.data.get("full_name", ""),
            "password": request.data.get("password", ""),
            "facility": request.data.get(
                "facility", Facility.get_default_facility().id
            ),
            "gender": request.data.get("gender", ""),
            "birth_year": request.data.get("birth_year", ""),
        }

    def create(self, request):

        data = self.extract_request_data(request)

        # we validate the user's input, and if valid, login as user
        serialized_user = self.serializer_class(data=data)
        if serialized_user.is_valid(raise_exception=True):
            serialized_user.save()
            serialized_user.instance.set_password(data["password"])
            serialized_user.instance.save()
            authenticated_user = authenticate(
                username=data["username"],
                password=data["password"],
                facility=data["facility"],
            )
            login(request, authenticated_user)
            return Response(serialized_user.data, status=status.HTTP_201_CREATED)


@method_decorator(ensure_csrf_cookie, name="dispatch")
class SessionViewSet(viewsets.ViewSet):
    def create(self, request):
        username = request.data.get("username", "")
        password = request.data.get("password", "")
        facility_id = request.data.get("facility", None)
        user = authenticate(username=username, password=password, facility=facility_id)
        if user is not None and user.is_active:
            # Correct password, and the user is marked "active"
            login(request, user)
            # Success!
            # Is this the first time this user has logged in?
            # If so, they will not have any UserSessionLogs until we call get_session.
            request.session["first_login"] = not UserSessionLog.objects.filter(
                user=user
            ).exists()
            return self.get_session_response(request)
        elif (
            not password
            and FacilityUser.objects.filter(
                username__iexact=username, facility=facility_id
            ).exists()
        ):
            # Password was missing, but username is valid, prompt to give password
            return Response(
                [
                    {
                        "id": error_constants.MISSING_PASSWORD,
                        "metadata": {
                            "field": "password",
                            "message": "Username is valid, but password is missing.",
                        },
                    }
                ],
                status=status.HTTP_400_BAD_REQUEST,
            )
        else:
            # Respond with error
            return Response(
                [{"id": error_constants.INVALID_CREDENTIALS, "metadata": {}}],
                status=status.HTTP_401_UNAUTHORIZED,
            )

    def destroy(self, request, pk=None):
        logout(request)
        return Response([])

    def retrieve(self, request, pk=None):
        return self.get_session_response(request)

    def get_session_response(self, request):
        user = request.user
        session_key = "current"
        server_time = now()
        session = user.session_data
        session.update({"id": session_key, "server_time": server_time})

        visitor_cookie_expiry = datetime.utcnow() + timedelta(days=365)

        if isinstance(user, AnonymousUser):
            response = Response(session)
            if not request.COOKIES.get("visitor_id"):
                visitor_id = str(uuid4().hex)
                response.set_cookie(
                    "visitor_id", visitor_id, expires=visitor_cookie_expiry
                )
            else:
                response.set_cookie(
                    "visitor_id",
                    request.COOKIES.get("visitor_id"),
                    expires=visitor_cookie_expiry,
                )
            return response
        # Set last activity on session to the current time to prevent session timeout
        # Only do this for logged in users, as anonymous users cannot get logged out!
        request.session["last_session_request"] = int(time.time())
        # Default to active, only assume not active when explicitly set.
        active = True if request.GET.get("active", "true") == "true" else False

        # Can only record user session log data for FacilityUsers.
        if active and isinstance(user, FacilityUser):
            UserSessionLog.update_log(user)

        response = Response(session)
        return response<|MERGE_RESOLUTION|>--- conflicted
+++ resolved
@@ -5,11 +5,8 @@
 import time
 from datetime import datetime
 from datetime import timedelta
-<<<<<<< HEAD
 from functools import partial
 from itertools import groupby
-=======
->>>>>>> a379e83d
 from uuid import uuid4
 
 from django.contrib.auth import authenticate
