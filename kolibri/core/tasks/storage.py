--- conflicted
+++ resolved
@@ -185,9 +185,15 @@
         """
         self._update_job(job_id, State.CANCELING)
 
-<<<<<<< HEAD
-    def get_next_queued_job(self, priority=Priority.REGULAR):
-=======
+    def _filter_next_query(self, query, priority):
+        naive_utc_now = datetime.utcnow()
+        return (
+            query.filter(ORMJob.state == State.QUEUED)
+            .filter(ORMJob.scheduled_time <= naive_utc_now)
+            .filter(ORMJob.priority <= priority)
+            .order_by(ORMJob.priority, ORMJob.time_created)
+        )
+
     def _postgres_next_queued_job(self, session, priority):
         """
         For postgres we are doing our best to ensure that the selected job
@@ -199,10 +205,7 @@
         For SQLAlchemy details here: https://stackoverflow.com/a/25943713
         """
         subquery = (
-            session.query(ORMJob.id)
-            .filter(ORMJob.state == State.QUEUED)
-            .filter(ORMJob.priority == priority)
-            .order_by(ORMJob.time_created)
+            self._filter_next_query(session.query(ORMJob.id), priority)
             .limit(1)
             .with_for_update(skip_locked=True)
         )
@@ -220,50 +223,20 @@
         to lock tasks for SQLite, so here we just do a minimal
         best effort to mark the job as selected for running.
         """
-        orm_job = (
-            session.query(ORMJob)
-            .filter(ORMJob.state == State.QUEUED)
-            .filter(ORMJob.priority == priority)
-            .order_by(ORMJob.time_created)
-            .first()
-        )
+        orm_job = self._filter_next_query(session.query(ORMJob), priority).first()
         if orm_job:
             orm_job.state = State.SELECTED
             session.add(orm_job)
         return orm_job
 
-    def get_next_queued_job(self, priority_order=Priority.PriorityOrder):
->>>>>>> 9b9f0b5b
-        """
-        Looks for the oldest queued job with priorities provided in `priority_order`. It
-        runs through the `priority_oder` list sequentially.
-
-        :param priority_order: the order of priority we should follow.
-        :return: job if found else None.
-        """
-        naive_utc_now = datetime.utcnow()
+    def get_next_queued_job(self, priority=Priority.REGULAR):
         with self.session_scope() as s:
-<<<<<<< HEAD
-            orm_job = (
-                s.query(ORMJob)
-                .filter(ORMJob.state == State.QUEUED)
-                .filter(ORMJob.scheduled_time <= naive_utc_now)
-                .filter(ORMJob.priority <= priority)
-                .order_by(ORMJob.priority, ORMJob.time_created)
-                .first()
-            )
-=======
-            orm_job = None
             method = (
                 self._sqlite_next_queued_job
                 if self.engine.dialect.name == "sqlite"
                 else self._postgres_next_queued_job
             )
-            for priority in priority_order:
-                orm_job = method(s, priority)
-                if orm_job:
-                    break
->>>>>>> 9b9f0b5b
+            orm_job = method(s, priority)
 
             if orm_job:
                 job = self._orm_to_job(orm_job)
