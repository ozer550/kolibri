--- conflicted
+++ resolved
@@ -280,7 +280,6 @@
     def __init__(
         self,
         func,
-<<<<<<< HEAD
         validator,
         priority,
         permission_classes,
@@ -288,12 +287,6 @@
         job_id,
         cancellable,
         track_progress,
-=======
-        validator=None,
-        priority=Priority.REGULAR,
-        permission_classes=None,
-        **kwargs
->>>>>>> 01abc34f
     ):
         if permission_classes is None:
             permission_classes = []
