--- conflicted
+++ resolved
@@ -166,7 +166,6 @@
                         ContentNode.objects.filter(
                             channel_id=channel_id, available=True
                         )
-<<<<<<< HEAD
                         .exclude(kind=content_kinds.TOPIC)
                         .values_list("id", flat=True)
                     )
@@ -176,53 +175,12 @@
                         # annotate default channel db based on previously annotated leaf nodes
                         with db_task_write_lock:
                             update_content_metadata(channel_id, node_ids=node_ids)
+                    if import_ran:
+                        # Clear any previously set channel availability stats for this channel
+                        clear_channel_stats(channel_id)
                 except channel_import.ImportCancelError:
                     # This will only occur if is_cancelled is True.
                     pass
-=======
-                else:
-                    # if upgrading, import the channel
-                    if not no_upgrade:
-                        try:
-                            # evaluate list so we have the current node ids
-                            node_ids = list(
-                                ContentNode.objects.filter(
-                                    channel_id=channel_id, available=True
-                                )
-                                .exclude(kind=content_kinds.TOPIC)
-                                .values_list("id", flat=True)
-                            )
-                            with db_task_write_lock:
-                                import_ran = import_channel_by_id(
-                                    channel_id, self.is_cancelled
-                                )
-                            if node_ids and import_ran:
-                                # annotate default channel db based on previously annotated leaf nodes
-                                with db_task_write_lock:
-                                    update_content_metadata(
-                                        channel_id, node_ids=node_ids
-                                    )
-                            if import_ran:
-                                # Clear any previously set channel availability stats for this channel
-                                clear_channel_stats(channel_id)
-                        except channel_import.ImportCancelError:
-                            # This will only occur if is_cancelled is True.
-                            pass
-                return True
-
-        except Exception as e:
-            logger.error("An error occurred during channel import: {}".format(e))
-            retry_import(e, skip_404=False)
-
-            logger.info(
-                "Waiting for 30 seconds before retrying import: {}\n".format(
-                    filetransfer.source
-                )
-            )
-            sleep(30)
-
-            return False
->>>>>>> 73ae3e30
 
     def handle_async(self, *args, **options):
         if options["command"] == "network":
