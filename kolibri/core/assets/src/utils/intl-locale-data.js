--- conflicted
+++ resolved
@@ -12,17 +12,13 @@
           resolve(() => require('intl/locale-data/jsonp/ar.js'));
         });
       });
-<<<<<<< HEAD
-    case 'bn-bd':
-=======
-    case 'bg-BG':
+    case 'bg-bg':
       return new Promise(function(resolve) {
         require.ensure(['intl/locale-data/jsonp/bg-BG.js'], function(require) {
           resolve(() => require('intl/locale-data/jsonp/bg-BG.js'));
         });
       });
-    case 'bn-BD':
->>>>>>> f71a12b7
+    case 'bn-bd':
       return new Promise(function(resolve) {
         require.ensure(['intl/locale-data/jsonp/bn-BD.js'], function(require) {
           resolve(() => require('intl/locale-data/jsonp/bn-BD.js'));
