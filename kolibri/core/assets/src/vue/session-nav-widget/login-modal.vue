--- conflicted
+++ resolved
@@ -27,12 +27,7 @@
 
 <script>
 
-<<<<<<< HEAD
-  const actions = require('../../actions');
-=======
-  // const UserKinds = require('../../constants').UserKinds;
   const actions = require('../../core-actions');
->>>>>>> 8fe5e2ab
 
   module.exports = {
     components: {
