

const UserKinds = require('./constants').UserKinds;

const baseLoggingState = {
  summary: { progress: 0 },
  session: {},
  mastery: {},
  attempt: {},
};

// core state is namespaced, and merged with a particular app's state
const initialState = {
  core: {
    error: '',
    loading: true,
    title: '',
    pageSessionId: 0,
    session: {
      id: undefined,
      username: '',
      full_name: '',
      user_id: undefined,
      facility_id: undefined,
      kind: [UserKinds.ANONYMOUS],
    },
    loginModalVisible: false,
    loginError: null,
    fullname: '',
<<<<<<< HEAD
    logging: baseLoggingState,
=======
    logging: {
      summary: { progress: 0 },
      session: {},
    },
    viewport: { width: 0, height: 0 },
>>>>>>> d980da6b
  },
};

const mutations = {
  CORE_SET_SESSION(state, value) {
    state.core.session = value;
    state.core.loginModalVisible = false;
  },
  // Makes settings for wrong credentials 401 error
  CORE_SET_LOGIN_ERROR(state, value) {
    state.core.loginError = value;
  },
  CORE_CLEAR_SESSION(state) {
    state.core.session = {
      id: undefined,
      username: '',
      full_name: '',
      user_id: undefined,
      facility_id: undefined,
      kind: [UserKinds.ANONYMOUS],
    };
  },
  CORE_SET_LOGIN_MODAL_VISIBLE(state, value) {
    state.core.loginModalVisible = value;
  },
  CORE_SET_PAGE_LOADING(state, value) {
    const update = { loading: value };
    if (value) {
      Object.assign(update, { pageSessionId: state.core.pageSessionId + 1 });
    }
    Object.assign(state.core, update);
  },
  CORE_SET_ERROR(state, error) {
    state.core.error = error;
  },
  CORE_SET_TITLE(state, title) {
    state.core.title = title;
  },
  SET_LOGGING_SUMMARY_STATE(state, summaryState) {
    state.core.logging.summary = summaryState;
  },
  SET_LOGGING_SUMMARY_ID(state, summaryId) {
    state.core.logging.summary.id = summaryId;
  },
  SET_LOGGING_SESSION_ID(state, sessionId) {
    state.core.logging.session.id = sessionId;
  },
  SET_LOGGING_SESSION_STATE(state, sessionState) {
    state.core.logging.session = sessionState;
  },
  SET_LOGGING_PROGRESS(state, sessionProgress, summaryProgress) {
    state.core.logging.session.progress = sessionProgress;
    state.core.logging.summary.progress = summaryProgress;
  },
  SET_LOGGING_COMPLETION_TIME(state, time) {
    state.core.logging.summary.completion_timestamp = time;
  },
  SET_LOGGING_TIME(state, sessionTime, summaryTime, currentTime) {
    state.core.logging.session.end_timestamp = currentTime;
    state.core.logging.summary.end_timestamp = currentTime;
    state.core.logging.session.time_spent = sessionTime;
    state.core.logging.summary.time_spent = summaryTime;
  },
  SET_LOGGING_PENDING(state, summaryPending, sessionPending) {
    state.core.logging.summary.pending_create = summaryPending;
    state.core.logging.session.pending_create = sessionPending;
  },
  SET_LOGGING_THRESHOLD_CHECKS(state, progress, timeSpent) {
    state.core.logging.session.total_time_at_last_save = timeSpent;
    state.core.logging.session.progress_at_last_save = progress;
  },
<<<<<<< HEAD
  SET_LOGGING_MASTERY_STATE(state, masteryState) {
    state.core.logging.mastery = masteryState;
  },
  SET_LOGGING_MASTERY_COMPLETE(state, completetime) {
    state.core.logging.mastery.complete = true;
    state.core.logging.mastery.completion_timestamp = completetime;
  },
  SET_LOGGING_ATTEMPT_STATE(state, attemptState) {
    state.core.logging.attempt = attemptState;
  },
  SET_LOGGING_ATTEMPT_STARTTIME(state, starttime) {
    state.core.logging.attempt.start_timestamp = starttime;
  },
  UPDATE_LOGGING_ATTEMPT_INTERACTION_HISTORY(state, action) {
    state.core.logging.attempt.interaction_history.push(action);
  },
  UPDATE_LOGGING_MASTERY(state, currentTime, correct, firstAttempt, hinted) {
    if (firstAttempt) {
      state.core.logging.mastery.totalattempts++;
      state.core.logging.mastery.pastattempts.unshift({ correct, hinted });
    }
    state.core.logging.mastery.end_timestamp = currentTime;
  },
  UPDATE_LOGGING_ATTEMPT(state, currentTime, correct, complete, hinted) {
    if (complete) {
      state.core.logging.attempt.completion_timestamp = currentTime;
      state.core.logging.attempt.complete = true;
    } else {
      state.core.logging.attempt.completion_timestamp = null;
      state.core.logging.attempt.complete = false;
    }
    state.core.logging.attempt.correct = correct;
    state.core.logging.attempt.hinted = hinted;
    state.core.logging.attempt.end_timestamp = currentTime;
    let starttime = state.core.logging.attempt.start_timestamp;
    if (typeof starttime === 'string') {
      starttime = new Date(starttime);
    }
    state.core.logging.attempt.time_spent = currentTime - starttime;
  },
  SET_EMPTY_LOGGING_STATE(state) {
    state.core.logging.summary = { progress: 0 };
    state.core.logging.session = {};
    state.core.logging.mastery = {};
    state.core.logging.attempt = {};
=======
  SET_VIEWPORT_SIZE(state, width, height) {
    state.core.viewport.width = width;
    state.core.viewport.height = height;
>>>>>>> d980da6b
  },
};

module.exports = {
  initialState,
  mutations,
};<|MERGE_RESOLUTION|>--- conflicted
+++ resolved
@@ -27,15 +27,8 @@
     loginModalVisible: false,
     loginError: null,
     fullname: '',
-<<<<<<< HEAD
     logging: baseLoggingState,
-=======
-    logging: {
-      summary: { progress: 0 },
-      session: {},
-    },
     viewport: { width: 0, height: 0 },
->>>>>>> d980da6b
   },
 };
 
@@ -107,7 +100,6 @@
     state.core.logging.session.total_time_at_last_save = timeSpent;
     state.core.logging.session.progress_at_last_save = progress;
   },
-<<<<<<< HEAD
   SET_LOGGING_MASTERY_STATE(state, masteryState) {
     state.core.logging.mastery = masteryState;
   },
@@ -153,11 +145,10 @@
     state.core.logging.session = {};
     state.core.logging.mastery = {};
     state.core.logging.attempt = {};
-=======
+  },
   SET_VIEWPORT_SIZE(state, width, height) {
     state.core.viewport.width = width;
     state.core.viewport.height = height;
->>>>>>> d980da6b
   },
 };
 
