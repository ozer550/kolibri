--- conflicted
+++ resolved
@@ -103,7 +103,6 @@
    */
   save(attrs) {
     const promise = new ConditionalPromise((resolve, reject) => {
-<<<<<<< HEAD
       Promise.all(this.promises).then(
         () => {
           let payload = {};
@@ -114,36 +113,7 @@
                 payload[key] = attrs[key];
               }
             });
-=======
-      Promise.all(this.promises).then(() => {
-        let payload = {};
-        if (this.synced) {
-          // Model is synced with the server, so we can do dirty checking.
-          Object.keys(attrs).forEach((key) => {
-            if (!isEqual(attrs[key], this.attributes[key])) {
-              payload[key] = attrs[key];
-            }
-          });
-          this.set(payload);
-        } else {
-          this.set(attrs);
-          payload = this.attributes;
-        }
-        if (!Object.keys(payload).length) {
-          // Nothing to save, so just resolve the promise now.
-          resolve(this.attributes);
-        } else {
-          this.synced = false;
-          // Partial updates are currently broken, so just use dirty checking
-          // to prevent unneccessary saves for now.
-          payload = this.attributes;
-          let url;
-          let clientObj;
-          if (this.id) {
-            // If this Model has an id, then can do a PATCH against the Model
-            url = this.url;
-            clientObj = { path: url, method: 'PATCH', entity: payload };
->>>>>>> fe5f1a9e
+            this.set(payload);
           } else {
             this.set(attrs);
             payload = this.attributes;
@@ -462,7 +432,9 @@
     return JSON.stringify(
       Object.assign(
         {},
-        ...Object.keys(allParams).sort().map(paramKey => ({ [paramKey]: allParams[paramKey] }))
+        ...Object.keys(allParams)
+          .sort()
+          .map(paramKey => ({ [paramKey]: allParams[paramKey] }))
       )
     );
   }
