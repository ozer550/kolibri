<template>

  <li>
    <a
      :href="link"
      class="core-menu-option"
      role="menuitem"
      :class="$computedClass(optionStyle)"
      :tabindex="link ? false : '0'"
      @click="conditionalEmit"
      @keydown.enter="conditionalEmit"
    >
      <slot>
        <KLabeledIcon>
          <template v-if="icon" #icon>
            <KIcon
              :icon="icon"
<<<<<<< HEAD
              :style="optionIconStyle"
=======
              :color="optionIconColor"
>>>>>>> 096d0997
            />
          </template>
          <div v-if="label">{{ label }}</div>
        </KLabeledIcon>
        <div
          v-if="secondaryText"
        >{{ secondaryText }}</div>
      </slot>
    </a>
  </li>

</template>


<script>

  export default {
    name: 'CoreMenuOption',
    props: {
      label: {
        type: String,
        required: false,
        default: '',
      },
      link: {
        type: String,
        default: null,
      },
      secondaryText: {
        type: String,
        default: null,
      },
      icon: {
        type: String,
        required: false,
        default: '',
      },
    },
    inject: ['showActive'],
    computed: {
      active() {
        let showActive = typeof this.showActive !== 'undefined' ? this.showActive : true;
        return showActive && window.location.pathname.startsWith(this.link);
      },
      optionStyle() {
        if (this.active) {
          return {
            color: this.$themeTokens.primaryDark,
            fontWeight: 'bold',
            backgroundColor: this.$themeBrand.primary.v_50,
            ':hover': {
              backgroundColor: this.$themeBrand.primary.v_100,
            },
            ':focus': this.$coreOutline,
          };
        }
        return {
          color: this.$themeTokens.text,
          ':hover': {
            backgroundColor: this.$themeBrand.primary.v_50,
          },
          ':focus': this.$coreOutline,
        };
      },
      optionIconColor() {
        return this.active ? this.$themeTokens.primary : null;
      },
    },
    methods: {
      conditionalEmit() {
        if (!this.link) {
          this.$emit('select');
        }
      },
    },
  };

</script>


<style lang="scss" scoped>

  @import '~kolibri-design-system/lib/styles/definitions';

  .core-menu-option {
    display: block;
    padding: 8px;
    margin: 4px 8px;
    font-size: 16px;
    text-decoration: none;
    border-radius: $radius;
    outline-offset: -1px; // override global styles
    transition: background-color $core-time ease;

    &:hover {
      outline-offset: -1px; // override global styles
    }
  }

</style><|MERGE_RESOLUTION|>--- conflicted
+++ resolved
@@ -15,11 +15,7 @@
           <template v-if="icon" #icon>
             <KIcon
               :icon="icon"
-<<<<<<< HEAD
-              :style="optionIconStyle"
-=======
               :color="optionIconColor"
->>>>>>> 096d0997
             />
           </template>
           <div v-if="label">{{ label }}</div>
