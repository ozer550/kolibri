--- conflicted
+++ resolved
@@ -55,13 +55,7 @@
             category="social"
             :style="{fill: $themeTokens.textInverted}"
           />
-<<<<<<< HEAD
-          <span v-if="isUserLoggedIn" class="username" tabindex="-1">
-            {{ username }}
-          </span>
-=======
-          <span v-if="isUserLoggedIn" class="username">{{ dropdownName }}</span>
->>>>>>> 59c11762
+          <span v-if="isUserLoggedIn" class="username" tabindex="-1">{{ dropdownName }}</span>
           <mat-svg
             name="arrow_drop_down"
             category="navigation"
