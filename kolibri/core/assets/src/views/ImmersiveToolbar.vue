<template>

  <UiToolbar
    :title="appBarTitle"
    textColor="white"
    type="clear"
    :showIcon="showIcon"
    :style="{
      height: topBarHeight + 'px',
      position: 'fixed',
      top: 0,
      right: 0,
      left: 0,
      backgroundColor: isFullscreen ? $themeTokens.appBar : $themeTokens.appBarFullscreen,
    }"
    @nav-icon-click="$emit('navIconClick')"
  >
    <template #icon>
      <router-link
        v-if="hasRoute"
        :to="route"
        class="link"
        :class="$computedClass(linkStyle)"
      >
        <!-- TODO add aria label? -->
        <KIconButton
          v-if="icon === 'close'"
          :ariaLabel="coreString('closeAction')"
          icon="close"
          :color="$themeTokens.textInverted"
          tabindex="-1"
        />
        <KIconButton
          v-else
          icon="back"
          :ariaLabel="coreString('goBackAction')"
          :color="$themeTokens.textInverted"
        />
      </router-link>

      <span v-else>
        <KIconButton
          v-if="icon === 'close'"
          :ariaLabel="coreString('closeAction')"
          icon="close"
          :color="$themeTokens.textInverted"
          tabindex="-1"
          @click="$emit('navIconClick')"
        />
        <KIconButton
          v-else
          icon="back"
          :ariaLabel="coreString('goBackAction')"
          :color="$themeTokens.textInverted"
          @click="$emit('navIconClick')"
        />
      </span>
    </template>
  </UiToolbar>

</template>


<script>

  import UiToolbar from 'kolibri.coreVue.components.UiToolbar';
  import { validateLinkObject } from 'kolibri.utils.validators';
<<<<<<< HEAD
  import navComponentsMixin from '../mixins/nav-components';
=======
  import commonCoreStrings from 'kolibri.coreVue.mixins.commonCoreStrings';
>>>>>>> e1b19ee0

  export default {
    name: 'ImmersiveToolbar',
    components: {
      UiToolbar,
    },
<<<<<<< HEAD
    mixins: [navComponentsMixin],
=======
    mixins: [commonCoreStrings],
>>>>>>> e1b19ee0
    props: {
      appBarTitle: {
        type: String,
        required: true,
      },
      icon: {
        type: String,
        required: false,
        default: 'close',
        validator(val) {
          return ['close', 'back'].includes(val);
        },
      },
      showIcon: {
        type: Boolean,
        required: false,
        default: true,
      },
      route: {
        type: Object,
        default: null,
        validator: validateLinkObject,
      },
      isFullscreen: {
        type: Boolean,
        default: false,
      },
    },
    computed: {
      hasRoute() {
        return Boolean(this.route);
      },
      linkStyle() {
        const hoverBg = this.isFullscreen
          ? this.$themeTokens.appBarDark
          : this.$themeTokens.appBarFullscreenDark;
        const defaultBg = this.isFullscreen
          ? this.$themeTokens.appBar
          : this.$themeTokens.appBarFullscreen;
        return {
          backgroundColor: defaultBg,
          ':hover': {
            backgroundColor: hoverBg,
          },
        };
      },
    },
  };

</script>


<style lang="scss" scoped>

  // only used when using a link. Otherwise, uses UiToolbar's styles
  .icon {
    // copied from keen
    width: 3em;
    height: 3em;
  }

  .link {
    display: inline-block;
    border-radius: 50%;
    outline-offset: -4px;
  }

</style><|MERGE_RESOLUTION|>--- conflicted
+++ resolved
@@ -65,22 +65,15 @@
 
   import UiToolbar from 'kolibri.coreVue.components.UiToolbar';
   import { validateLinkObject } from 'kolibri.utils.validators';
-<<<<<<< HEAD
+  import commonCoreStrings from 'kolibri.coreVue.mixins.commonCoreStrings';
   import navComponentsMixin from '../mixins/nav-components';
-=======
-  import commonCoreStrings from 'kolibri.coreVue.mixins.commonCoreStrings';
->>>>>>> e1b19ee0
 
   export default {
     name: 'ImmersiveToolbar',
     components: {
       UiToolbar,
     },
-<<<<<<< HEAD
-    mixins: [navComponentsMixin],
-=======
-    mixins: [commonCoreStrings],
->>>>>>> e1b19ee0
+    mixins: [commonCoreStrings, navComponentsMixin],
     props: {
       appBarTitle: {
         type: String,
