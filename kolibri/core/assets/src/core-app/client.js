/*
 * Module for REST API client
 */

import { CancelToken } from 'axios';
import qs from 'qs';
import heartbeat from 'kolibri.heartbeat';
import logger from 'kolibri.lib.logging';
import store from 'kolibri.coreVue.vuex.store';
import { get } from '@vueuse/core';
import errorCodes from '../disconnectionErrorCodes';
import useConnection from '../composables/useConnection';
import clientFactory from './baseClient';

export const logging = logger.getLogger(__filename);

const connection = useConnection();

const baseClient = clientFactory();

// Disconnection handler interceptor
<<<<<<< HEAD
baseClient.interceptors.request.use(function(config) {
  if (!get(connection.connected)) {
=======
baseClient.interceptors.request.use(function (config) {
  if (!store.getters.connected) {
>>>>>>> 30f36034
    // If the vuex state records that we are not currently connected then cancel all
    // outgoing requests.
    const source = CancelToken.source();
    config.cancelToken = source.token;
    source.cancel('Request cancelled as currently disconnected from Kolibri');
  }
  return config;
});

// Login timeout detection interceptor and disconnection monitoring
baseClient.interceptors.response.use(
  response => response,
  function (error) {
    // If we receive a 403 response from the server, it is possible that the user
    // is attempting to access information they are not allowed to see.
    // However, more likely, it is because their login has timed out, but the frontend
    // client code is still trying to access data that they would be allowed to see
    // if they were logged in.
    if (error.response) {
      if (error.response.status === 403) {
        if (store.state.core.session.id && !store.state.core.session.user_id) {
          // We have session information but no user_id, which means we are not logged in
          // This is a sign that the user has been logged out due to inactivity
          heartbeat.signOutDueToInactivity();
        } else {
          // In this case, we should check right now if they are still logged in
          heartbeat.pollSessionEndPoint().then(() => {
            // If they are not, we should handle sign out
            if (!store.state.core.session.user_id) {
              heartbeat.signOutDueToInactivity();
            }
          });
        }
      }
      // On every error, check to see if the status code is one of our designated
      // disconnection status codes.
      if (errorCodes.includes(error.response.status)) {
        // If so, set our heartbeat module to start monitoring the disconnection state
        heartbeat.monitorDisconnect(error.response.status);
      }
    }
    return Promise.reject(error);
  },
);

const client = options => {
  if (
    options &&
    typeof options === 'object' &&
    !Array.isArray(options) &&
    (!options.method || options.method.toLowerCase() === 'get')
  ) {
    if (!options.params) {
      options.params = {};
    } else {
      options.params = Object.assign({}, options.params);
    }
    if (options.path) {
      // Provide backwards compatibility with the previous Rest JS API.
      options.url = options.path;
      delete options.path;
      logging.warn('option path is deprecated, please use url option instead');
    }
  }
  if (typeof options === 'string') {
    options = { url: options };
    logging.warn(
      'passing the URL as the only argument is deprecated, please use url option instead',
    );
  }

  const headers = { ...(options.headers || {}), 'X-Requested-With': 'XMLHttpRequest' };
  if (options.multipart) {
    headers['Content-Type'] = 'multipart/form-data';
    options.transformRequest = function (data) {
      const fd = new FormData();
      Object.keys(data).forEach(item => {
        fd.append(item, data[item]);
      });
      return fd;
    };
  }
  return baseClient
    .request({
      ...options,
      headers,
    })
    .then(response => {
      Object.defineProperty(response, 'entity', {
        get() {
          logging.warn(
            'entity is deprecated for accessing response data, please use the data key instead',
          );
          return response.data;
        },
      });
      return response;
    });
};

export default client;

export const httpClient = options => {
  return client({
    ...options,
    method: 'POST',
    headers: { 'content-type': 'application/x-www-form-urlencoded' },
    data: qs.stringify(options.data),
    url: options.url,
  });
};<|MERGE_RESOLUTION|>--- conflicted
+++ resolved
@@ -19,13 +19,8 @@
 const baseClient = clientFactory();
 
 // Disconnection handler interceptor
-<<<<<<< HEAD
-baseClient.interceptors.request.use(function(config) {
+baseClient.interceptors.request.use(function (config) {
   if (!get(connection.connected)) {
-=======
-baseClient.interceptors.request.use(function (config) {
-  if (!store.getters.connected) {
->>>>>>> 30f36034
     // If the vuex state records that we are not currently connected then cancel all
     // outgoing requests.
     const source = CancelToken.source();
