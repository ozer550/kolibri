/*
 * This file defines the API for the core Kolibri app.
 */

// module must be specified.
// module maps a module into the API, at the specified path.
// By default any module specified will be aliased to allow for require statements
// namespaced in a way analogous to the API spec below.
//
// These modules will now be referenceable as e.g.: import logger from 'kolibri.lib.logging';
//
// N.B. You cannot use keys that require quotation marks in this object.
// e.g. 'content-icon' (although this can be used as a value in module).

import vuex from 'vuex';
import UiAlert from 'keen-ui/src/UiAlert';
import tetherDrop from 'tether-drop';
import tetherTooltip from 'tether-tooltip';
import logging from '../logging';
import conditionalPromise from '../conditionalPromise';
import * as apiResource from '../api-resource';
import * as constants from '../constants';
import * as getters from '../state/modules/core/getters';
import * as actions from '../state/modules/core/actions';
import store from '../state/store';
import * as mappers from '../state/mappers';
import ContentRenderer from '../views/ContentRenderer';
import DownloadButton from '../views/ContentRenderer/DownloadButton';
import ProgressBar from '../views/ProgressBar';
import ContentIcon from '../views/ContentIcon';
import ProgressIcon from '../views/ProgressIcon';
import PermissionsIcon from '../views/PermissionsIcon';
import CoreBase from '../views/CoreBase';
import SideNav from '../views/SideNav';
import Navbar from '../views/Navbar';
import NavbarLink from '../views/Navbar/NavbarLink';
import CoreLogo from '../views/CoreLogo';
import LanguageSwitcherList from '../views/language-switcher/LanguageSwitcherList';
import ElapsedTime from '../views/ElapsedTime';
import PointsIcon from '../views/PointsIcon';
import AuthMessage from '../views/AuthMessage';
import FilterTextbox from '../views/FilterTextbox';
import router from '../router';
import contentRendererMixin from '../mixins/contentRenderer';
import commonCoreStrings from '../mixins/commonCoreStrings';
import CoreFullscreen from '../views/CoreFullscreen';
import definitions from '../styles/definitions.scss';
import keenVars from '../keen-config/variables.scss';
import * as exams from '../exams/utils';
import * as validators from '../validators';
import * as serverClock from '../serverClock';
import * as resources from '../api-resources';
import * as i18n from '../utils/i18n';
import * as browser from '../utils/browser';
import bytesForHumans from '../utils/bytesForHumans';
import UserType from '../utils/UserType';
import samePageCheckGenerator from '../utils/samePageCheckGenerator';
import AppBar from '../views/AppBar';
import CoreSnackbar from '../views/CoreSnackbar';
import CoreMenu from '../views/CoreMenu';
import CoreMenuOption from '../views/CoreMenu/CoreMenuOption';
import heartbeat from '../heartbeat';
import CoreTable from '../views/CoreTable';
import CoachContentLabel from '../views/CoachContentLabel';
import PrivacyInfoModal from '../views/PrivacyInfoModal';
import UserTypeDisplay from '../views/UserTypeDisplay';
import TechnicalTextBlock from '../views/AppError/TechnicalTextBlock';
<<<<<<< HEAD
import KDraggable from '../views/kSortable/KDraggable';
import KDragHandle from '../views/kSortable/KDragHandle';
import KDragContainer from '../views/kSortable/KDragContainer';
import KDragSortWidget from '../views/kSortable/KDragSortWidget';
import KEmptyPlaceholder from '../views/KEmptyPlaceholder';
import KPageContainer from '../views/KPageContainer';
import KIcon from '../views/icons/KIcon';
import KLabeledIcon from '../views/icons/KLabeledIcon';
import KBottomAppBar from '../views/KBottomAppBar';
import GenderSelect from '../views/userAccounts/GenderSelect';
import BirthYearSelect from '../views/userAccounts/BirthYearSelect';
import FullNameTextbox from '../views/userAccounts/FullNameTextbox';
import UsernameTextbox from '../views/userAccounts/UsernameTextbox';
import PasswordTextbox from '../views/userAccounts/PasswordTextbox';
import GenderDisplayText from '../views/userAccounts/GenderDisplayText';
import BirthYearDisplayText from '../views/userAccounts/BirthYearDisplayText';
=======
import Draggable from '../views/sortable/Draggable';
import DragHandle from '../views/sortable/DragHandle';
import DragContainer from '../views/sortable/DragContainer';
import DragSortWidget from '../views/sortable/DragSortWidget';
import BottomAppBar from '../views/BottomAppBar';
>>>>>>> 2ebf052d
import PaginatedListContainer from '../views/PaginatedListContainer';

// webpack optimization
import CoreInfoIcon from '../views/CoreInfoIcon';
import * as contentNode from '../utils/contentNodeUtils';
import AttemptLogList from '../views/AttemptLogList';
import InteractionList from '../views/InteractionList';
import ExamReport from '../views/ExamReport';
import TextTruncator from '../views/TextTruncator';

import MultiPaneLayout from '../views/MultiPaneLayout';
import navComponents from '../utils/navComponents';
import coreBannerContent from '../utils/coreBannerContent';
import CatchErrors from '../utils/CatchErrors';
import UiIconButton from '../views/KeenUiIconButton.vue';
import UiToolbar from '../views/KeenUiToolbar.vue';
import shuffled from '../utils/shuffled';
import vue from './kolibriVue';
import * as client from './client';
import urls from './urls';

export default {
  client,
  heartbeat,
  lib: {
    logging,
    vue,
    vuex,
    conditionalPromise,
    apiResource,
    tetherDrop,
    tetherTooltip,
  },
  coreVue: {
    vuex: {
      constants,
      getters,
      actions,
      store,
      mappers,
    },
    components: {
      CoachContentLabel,
      ContentRenderer,
      DownloadButton,
      ProgressBar,
      ContentIcon,
      ProgressIcon,
      PermissionsIcon,
      CoreBase,
      SideNav,
      Navbar,
      NavbarLink,
      LanguageSwitcherList,
      ElapsedTime,
      PointsIcon,
      AuthMessage,
      FilterTextbox,
      AppBar,
      CoreSnackbar,
      CoreMenu,
      CoreMenuOption,
      CoreTable,
      CoreInfoIcon,
      AttemptLogList,
      InteractionList,
      ExamReport,
      TextTruncator,
      MultiPaneLayout,
      CoreFullscreen,
      CoreLogo,
      UiAlert,
      UiIconButton,
      UiToolbar,
      PrivacyInfoModal,
      UserTypeDisplay,
      TechnicalTextBlock,
<<<<<<< HEAD
      KTooltip,
      KDraggable,
      KDragHandle,
      KDragContainer,
      KDragSortWidget,
      KEmptyPlaceholder,
      KPageContainer,
      KIcon,
      KLabeledIcon,
      KBottomAppBar,
      GenderSelect,
      GenderDisplayText,
      BirthYearSelect,
      FullNameTextbox,
      UsernameTextbox,
      PasswordTextbox,
      BirthYearDisplayText,
=======
      Draggable,
      DragHandle,
      DragContainer,
      DragSortWidget,
      BottomAppBar,
>>>>>>> 2ebf052d
      PaginatedListContainer,
    },
    router,
    mixins: {
      contentRendererMixin,
      commonCoreStrings,
    },
  },
  resources,
  styles: {
    definitions,
    keenVars,
  },
  urls,
  utils: {
    contentNode,
    browser,
    exams,
    validators,
    serverClock,
    i18n,
    navComponents,
    coreBannerContent,
    samePageCheckGenerator,
    CatchErrors,
    UserType,
    shuffled,
    bytesForHumans,
  },
};<|MERGE_RESOLUTION|>--- conflicted
+++ resolved
@@ -65,16 +65,11 @@
 import PrivacyInfoModal from '../views/PrivacyInfoModal';
 import UserTypeDisplay from '../views/UserTypeDisplay';
 import TechnicalTextBlock from '../views/AppError/TechnicalTextBlock';
-<<<<<<< HEAD
-import KDraggable from '../views/kSortable/KDraggable';
-import KDragHandle from '../views/kSortable/KDragHandle';
-import KDragContainer from '../views/kSortable/KDragContainer';
-import KDragSortWidget from '../views/kSortable/KDragSortWidget';
-import KEmptyPlaceholder from '../views/KEmptyPlaceholder';
-import KPageContainer from '../views/KPageContainer';
-import KIcon from '../views/icons/KIcon';
-import KLabeledIcon from '../views/icons/KLabeledIcon';
-import KBottomAppBar from '../views/KBottomAppBar';
+import Draggable from '../views/sortable/Draggable';
+import DragHandle from '../views/sortable/DragHandle';
+import DragContainer from '../views/sortable/DragContainer';
+import DragSortWidget from '../views/sortable/DragSortWidget';
+import BottomAppBar from '../views/BottomAppBar';
 import GenderSelect from '../views/userAccounts/GenderSelect';
 import BirthYearSelect from '../views/userAccounts/BirthYearSelect';
 import FullNameTextbox from '../views/userAccounts/FullNameTextbox';
@@ -82,13 +77,6 @@
 import PasswordTextbox from '../views/userAccounts/PasswordTextbox';
 import GenderDisplayText from '../views/userAccounts/GenderDisplayText';
 import BirthYearDisplayText from '../views/userAccounts/BirthYearDisplayText';
-=======
-import Draggable from '../views/sortable/Draggable';
-import DragHandle from '../views/sortable/DragHandle';
-import DragContainer from '../views/sortable/DragContainer';
-import DragSortWidget from '../views/sortable/DragSortWidget';
-import BottomAppBar from '../views/BottomAppBar';
->>>>>>> 2ebf052d
 import PaginatedListContainer from '../views/PaginatedListContainer';
 
 // webpack optimization
@@ -166,17 +154,11 @@
       PrivacyInfoModal,
       UserTypeDisplay,
       TechnicalTextBlock,
-<<<<<<< HEAD
-      KTooltip,
-      KDraggable,
-      KDragHandle,
-      KDragContainer,
-      KDragSortWidget,
-      KEmptyPlaceholder,
-      KPageContainer,
-      KIcon,
-      KLabeledIcon,
-      KBottomAppBar,
+      Draggable,
+      DragHandle,
+      DragContainer,
+      DragSortWidget,
+      BottomAppBar,
       GenderSelect,
       GenderDisplayText,
       BirthYearSelect,
@@ -184,13 +166,6 @@
       UsernameTextbox,
       PasswordTextbox,
       BirthYearDisplayText,
-=======
-      Draggable,
-      DragHandle,
-      DragContainer,
-      DragSortWidget,
-      BottomAppBar,
->>>>>>> 2ebf052d
       PaginatedListContainer,
     },
     router,
