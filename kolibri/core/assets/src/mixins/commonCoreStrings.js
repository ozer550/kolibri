import { createTranslator } from 'kolibri.utils.i18n';

export const coreStrings = createTranslator('CommonCoreStrings', {
  // actions
  cancelAction: 'Cancel',
  clearAction: {
    message: 'Clear',
    context:
      '\nButton that allows to clear a single *task* from the list in the task manager.\n\n\n',
  },
  closeAction: 'Close',
  confirmAction: 'Confirm',
  continueAction: 'Continue',
  deleteAction: 'Delete',
  editAction: 'Edit',
  editDetailsAction: 'Edit details',
  finishAction: 'Finish',
  goBackAction: 'Go back',
  retryAction: 'Retry',
  removeAction: 'Remove',
  saveAction: 'Save',
  saveChangesAction: 'Save changes',
  selectAllOnPageAction: 'Select all on page',
  showAction: 'Show',
  updateAction: 'Update',
  viewAction: 'View',
  viewTasksAction: 'View tasks',

  // labels, phrases, titles, headers...
  adminLabel: 'Admin',
  allFacilitiesLabel: 'All facilities',
  allLabel: 'All',
  allLessonsLabel: 'All lessons',
  birthYearLabel: 'Birth year',
  channelsLabel: 'Channels',
  classCoachLabel: 'Class coach',
  classNameLabel: 'Class name',
  classesLabel: 'Classes',
  coachLabel: 'Coach',
  coachesLabel: 'Coaches',
  completedLabel: 'Completed',
  deviceNameLabel: 'Device name',
  devicePermissionsLabel: 'Device permissions',
  facilityCoachLabel: 'Facility coach',
  facilityLabel: 'Facility',
<<<<<<< HEAD
  facilitiesLabel: 'Facilities',
=======
  facilityName: 'Facility name',
  facilityNameWithId: '{facilityName} ({id})',
  facilityDuplicated: 'There is already a facility with this name on this device',
>>>>>>> a871105c
  fullNameLabel: 'Full name',
  genderLabel: 'Gender',
  identifierLabel: 'Identifier',
  kolibriLabel: 'Kolibri',
  learnerLabel: 'Learner',
  learnersLabel: 'Learners',
  lessonsLabel: 'Lessons',
  loadingLabel: 'Loading…',
  nameLabel: 'Name',
  noUsersExistLabel: 'No users exist',
  optionsLabel: 'Options',
  passwordLabel: 'Password',
  progressLabel: 'Progress',
  questionNumberLabel: 'Question { questionNumber, number }',
  quizzesLabel: 'Quizzes',
  resourcesLabel: 'Resources',
  searchLabel: 'Search',
  showCorrectAnswerLabel: 'Show correct answer',
  signInLabel: 'Sign in',
  usageAndPrivacyLabel: 'Usage and privacy',
  userTypeLabel: 'User type',
  usernameLabel: 'Username',
  usersLabel: 'Users',
  viewMoreAction: 'View more',

  // Notifications
  changesSavedNotification: 'Changes saved',
  changesNotSavedNotification: 'Changes not saved',

  // Errors
  requiredFieldError: 'This field is required',
  usernameNotAlphaNumError: 'Username can only contain letters, numbers, and underscores',

  // Demographic-specific strings
  genderOptionMale: 'Male',
  genderOptionFemale: 'Female',
  genderOptionOther: 'Other',
  genderOptionNotSpecified: 'Not specified',
  birthYearNotSpecified: 'Not specified',
  identifierInputTooltip: {
    message:
      'Examples: a student ID number or an existing user identification number. Avoid using highly sensitive personal information because it might put your users at risk.',
    context:
      "Tooltip with information referring to the optional 'Identifier' field in the 'Create new user' form.\n",
  },
  identifierTooltip: 'Examples: a student ID number or an existing user identification number.',
  identifierAriaLabel: {
    message: 'About providing an identifier or ID number',
    context:
      "\nCould also be translated as \"View information about providing identifier\"\n\nAll 'AriaLabel' type of messages are providing additional context to the screen-reader users. \n\nIn this case the screen-reader will announce the message to the user indicating that they can access more information and examples about the 'Identifier' through the 'i' icon.",
  },
});

export default {
  methods: {
    coreString(key, args) {
      return coreStrings.$tr(key, args);
    },
  },
};<|MERGE_RESOLUTION|>--- conflicted
+++ resolved
@@ -43,13 +43,10 @@
   devicePermissionsLabel: 'Device permissions',
   facilityCoachLabel: 'Facility coach',
   facilityLabel: 'Facility',
-<<<<<<< HEAD
   facilitiesLabel: 'Facilities',
-=======
   facilityName: 'Facility name',
   facilityNameWithId: '{facilityName} ({id})',
   facilityDuplicated: 'There is already a facility with this name on this device',
->>>>>>> a871105c
   fullNameLabel: 'Full name',
   genderLabel: 'Gender',
   identifierLabel: 'Identifier',
