
/*

  Styles defined in this file are attached to the document head, and
  apply globally to everything in the document. They are added after
  normalize.css.

  If any classes are defined here, they are available to all Vue
  components automatically (without using a @require statement).

  WARNING: we should be sparing about what gets added to this file
  because – in addition to normalize.css – all Vue components will
  depend on the behavior defined here, making it hard to change
  later without introducing regressions.

*/



@require 'core-theme.styl'


// http://www.paulirish.com/2012/box-sizing-border-box-ftw/
// @stylint off
// Stylint disapproves of * selectors, as it should, but we use them
// here to enforce global behaviour.
*, *:before, *:after
  // @stylint on
  box-sizing: inherit


html
  // https://davidwalsh.name/html5-boilerplate
  font-size: 100%
  text-size-adjust: 100%
  overflow: hidden
  box-sizing: border-box


html, body
  font-family: $core-font
  color: $core-text-default
  background-color: $core-bg-canvas


a
  color: $core-action-normal
  text-decoration: none
  transition: color $core-time ease-out

  &:hover
    color: $core-action-dark


// https://davidwalsh.name/html5-boilerplate
img
  -ms-interpolation-mode: bicubic


// https://davidwalsh.name/html5-boilerplate
svg:not(:root)
  overflow: hidden

button
  // structure (from https://github.com/yahoo/pure/blob/master/src/buttons/css/buttons-core.css)
  display: inline-block
  zoom: 1
  line-height: normal
  white-space: nowrap
  vertical-align: middle
  text-align: center
  cursor: pointer
  user-select: none

  // style
  font-size: 0.9em
  color: $core-action-normal
  background-color: transparent
  border-radius: 4px
  border-width: 2px
  border-style: solid
  border-color: $core-action-normal
  padding: 0.2em 0.4em
  transition: border-color $core-time ease-out, color $core-time ease-out

  &:hover
    color: $core-action-dark
    border-color: $core-action-dark

<<<<<<< HEAD
=======
  &:focus
    background:$core-action-light
    outline: none


>>>>>>> 1922ad3d
// Firefox: Get rid of the inner focus border
// (from https://github.com/yahoo/pure/blob/master/src/buttons/css/buttons-core.css)
button::-moz-focus-inner
  padding: 0
  border: none


.visuallyhidden
  border: none
  clip: rect(0 0 0 0)
  height: 1px
  margin: -1px
  overflow: hidden
  padding: 0
  position: absolute
  width: 1px<|MERGE_RESOLUTION|>--- conflicted
+++ resolved
@@ -87,14 +87,11 @@
     color: $core-action-dark
     border-color: $core-action-dark
 
-<<<<<<< HEAD
-=======
   &:focus
     background:$core-action-light
     outline: none
 
 
->>>>>>> 1922ad3d
 // Firefox: Get rid of the inner focus border
 // (from https://github.com/yahoo/pure/blob/master/src/buttons/css/buttons-core.css)
 button::-moz-focus-inner
