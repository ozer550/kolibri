--- conflicted
+++ resolved
@@ -20,7 +20,6 @@
 from .permissions import AnyoneCanWriteAnonymousLogs
 
 
-<<<<<<< HEAD
 class BaseLogQuerySet(models.QuerySet):
 
     def filter_by_topic(self, topic, content_id_lookup="content_id"):
@@ -38,10 +37,7 @@
             return self.filter(**{content_id_lookup + "__in": list(content_ids)})
 
 
-class BaseLogModel(AbstractFacilityDataModel):
-=======
 def log_permissions(user_field):
->>>>>>> a71f5af4
 
     return (
         AnyoneCanWriteAnonymousLogs(field_name=user_field + '_id') |
@@ -55,14 +51,10 @@
         )
     )
 
-<<<<<<< HEAD
-    objects = BaseLogQuerySet.as_manager()
-=======
 
 class BaseLogModel(AbstractFacilityDataModel):
 
     permissions = log_permissions("user")
->>>>>>> a71f5af4
 
     class Meta:
         abstract = True
@@ -74,6 +66,8 @@
             facility = Facility.get_default_facility()
             assert facility, "Before you can save logs, you must have a facility"
             return facility.dataset
+
+    objects = BaseLogQuerySet.as_manager()
 
 
 class ContentSessionLog(BaseLogModel):
