--- conflicted
+++ resolved
@@ -75,19 +75,14 @@
   import { mapActions, mapState, mapGetters } from 'vuex';
   import videojs from 'video.js';
   import throttle from 'lodash/throttle';
-<<<<<<< HEAD
   import Lockr from 'lockr';
   import responsiveElementMixin from 'kolibri.coreVue.mixins.responsiveElementMixin';
   import CoreFullscreen from 'kolibri.coreVue.components.CoreFullscreen';
   import { fullscreenApiIsSupported } from 'kolibri.utils.browserInfo';
-=======
-
   import { languageIdToCode } from 'kolibri.utils.i18n';
->>>>>>> 5723606b
   import commonCoreStrings from 'kolibri.coreVue.mixins.commonCoreStrings';
   import responsiveElementMixin from 'kolibri.coreVue.mixins.responsiveElementMixin';
   import responsiveWindowMixin from 'kolibri.coreVue.mixins.responsiveWindowMixin';
-
   import Settings from '../utils/settings';
   import { ReplayButton, ForwardButton } from './customButtons';
   import MediaPlayerFullscreen from './MediaPlayerFullscreen';
