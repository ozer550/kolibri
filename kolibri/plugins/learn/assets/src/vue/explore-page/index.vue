<template>

  <div class="topic-page">
<<<<<<< HEAD
    <breadcrumbs :crumbs="breadcrumbs.crumbs" :current="breadcrumbs.current"></breadcrumbs>

    <card-grid header="Topics" v-if="topics.length">
      <topic-card
        v-for="topic in topics"
        v-on:click="fetchNodes(topic.pk)"
        :title="topic.title"
        :ntotal="topic.n_total"
        :ncomplete="topic.n_complete">
      </topic-card>
    </card-grid>

    <card-grid header="Content" v-if="contents.length">
      <content-card
        v-for="content in contents"
        :title="content.title"
        :thumbsrc="content.thumbnail"
        :kind="content.kind"
        :progress="content.progress"
        :pk="content.pk">
      </content-card>
    </card-grid>

=======
    <breadcrumbs></breadcrumbs>
    <div v-if="topics.length > 0">
      <h2>Topics</h2>
      <div class="card-list">
        <topic-card
          v-for="topic in topics"
          class="card"
          :id="topic.pk"
          :title="topic.title"
          :ntotal="topic.n_total"
          :ncomplete="topic.n_complete">
        </topic-card>
      </div>
    </div>

    <div v-if="contents.length > 0">
      <h2>Content</h2>
      <div class="card-list">
        <content-card
          v-for="content in contents"
          class="card"
          :title="content.title"
          :thumbnail="content.thumbnail"
          :kind="content.kind"
          :progress="content.progress"
          :id="content.pk">
        </content-card>
      </div>
    </div>
>>>>>>> 81ed1b4a
  </div>

</template>


<script>

  module.exports = {
    created() {
      this.fetchNodes(this.id);
    },
    components: {
      'breadcrumbs': require('../breadcrumbs'),
      'topic-card': require('../topic-card'),
      'content-card': require('../content-card'),
      'card-grid': require('../card-grid'),
    },
    vuex: {
      getters: {
        // better practice would be to define vuex getter functions globally
        topics: state => state.topics,
        contents: state => state.contents,
        // from URL
        id: state => state.route.params.content_id,
      },
      actions: require('../../actions'),
    },
    watch: {
      id(value) {
        this.fetchNodes(value);
      },
      // actions: require('../../actions'),
    },
  };

</script>


<style lang="stylus" scoped></style><|MERGE_RESOLUTION|>--- conflicted
+++ resolved
@@ -1,61 +1,19 @@
 <template>
 
   <div class="topic-page">
-<<<<<<< HEAD
-    <breadcrumbs :crumbs="breadcrumbs.crumbs" :current="breadcrumbs.current"></breadcrumbs>
+
+    <breadcrumbs></breadcrumbs>
 
     <card-grid header="Topics" v-if="topics.length">
       <topic-card
         v-for="topic in topics"
-        v-on:click="fetchNodes(topic.pk)"
+        :id="topic.pk"
         :title="topic.title"
         :ntotal="topic.n_total"
         :ncomplete="topic.n_complete">
       </topic-card>
     </card-grid>
 
-    <card-grid header="Content" v-if="contents.length">
-      <content-card
-        v-for="content in contents"
-        :title="content.title"
-        :thumbsrc="content.thumbnail"
-        :kind="content.kind"
-        :progress="content.progress"
-        :pk="content.pk">
-      </content-card>
-    </card-grid>
-
-=======
-    <breadcrumbs></breadcrumbs>
-    <div v-if="topics.length > 0">
-      <h2>Topics</h2>
-      <div class="card-list">
-        <topic-card
-          v-for="topic in topics"
-          class="card"
-          :id="topic.pk"
-          :title="topic.title"
-          :ntotal="topic.n_total"
-          :ncomplete="topic.n_complete">
-        </topic-card>
-      </div>
-    </div>
-
-    <div v-if="contents.length > 0">
-      <h2>Content</h2>
-      <div class="card-list">
-        <content-card
-          v-for="content in contents"
-          class="card"
-          :title="content.title"
-          :thumbnail="content.thumbnail"
-          :kind="content.kind"
-          :progress="content.progress"
-          :id="content.pk">
-        </content-card>
-      </div>
-    </div>
->>>>>>> 81ed1b4a
   </div>
 
 </template>
@@ -70,7 +28,6 @@
     components: {
       'breadcrumbs': require('../breadcrumbs'),
       'topic-card': require('../topic-card'),
-      'content-card': require('../content-card'),
       'card-grid': require('../card-grid'),
     },
     vuex: {
@@ -87,7 +44,6 @@
       id(value) {
         this.fetchNodes(value);
       },
-      // actions: require('../../actions'),
     },
   };
 
