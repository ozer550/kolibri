<template>

  <div>

    <page-header :title='title'>
      <breadcrumbs
        v-if='!isRoot'
        slot='extra-nav'
        :rootid='rootTopicId'
        :crumbs='topic.breadcrumbs'>
      </breadcrumbs>
      <div slot='icon'>
        <svg v-if='isRoot' role="presentation" fill="#996189" height="24" viewbox="0 0 24 24" width="24" xmlns="http://www.w3.org/2000/svg">
          <path d="M12 10.9c-.61 0-1.1.49-1.1 1.1s.49 1.1 1.1 1.1c.61 0 1.1-.49 1.1-1.1s-.49-1.1-1.1-1.1zM12 2C6.48 2 2 6.48 2 12s4.48 10 10 10 10-4.48 10-10S17.52 2 12 2zm2.19 12.19L6 18l3.81-8.19L18 6l-3.81 8.19z"></path>
          <path d="M0 0h24v24H0z" fill="none"></path>
        </svg>
        <img v-else src='../folder.svg' alt=''>
      </div>
    </page-header>

    <p v-if='topic.description'>
      {{ topic.description }}
    </p>

    <span class="visuallyhidden" v-if="subtopics.length">You can navigate groups of content through headings.</span>

    <card-grid v-if="subtopics.length">
      <topic-card
        v-for="topic in subtopics"
        :id="topic.id"
        :title="topic.title"
        :ntotal="topic.n_total"
        :ncomplete="topic.n_complete">
      </topic-card>
    </card-grid>

    <card-grid v-if="contents.length">
      <content-card
        v-for="content in contents"
        class="card"
        :title="content.title"
        :thumbnail="content.thumbnail"
        :kind="content.kind"
        :progress="content.progress"
        :id="content.id">
      </content-card>
    </card-grid>

  </div>

</template>


<script>

  module.exports = {
    components: {
      'breadcrumbs': require('../breadcrumbs'),
      'page-header': require('../page-header'),
      'topic-card': require('../topic-card'),
      'content-card': require('../content-card'),
      'card-grid': require('../card-grid'),
    },
    computed: {
      title() {
        // TODO - i18n
        return this.isRoot ? 'Explore' : this.topic.title;
      },
    },
    vuex: {
      getters: {
        rootTopicId: state => state.rootTopicId,
        topic: state => state.pageState.topic,
        subtopics: state => state.pageState.subtopics,
        contents: state => state.pageState.contents,
        isRoot: (state) => state.pageState.topic.id === state.rootTopicId,
      },
    },
  };

</script>


<style lang="stylus" scoped>

  @require '~core-theme.styl'
<<<<<<< HEAD
=======
  @require '../learn'

  .tool-bar
    width-auto-adjust()
    top: 0
    padding-top: ($tool-bar-height / 4)
    padding-bottom: ($tool-bar-height / 4)
    box-sizing: border-box
    background-color: $core-bg-canvas
    z-index: 1
    overflow: hidden
  .breadcrumbs
    float: left

  .breadcrumbs
  .search-tools
    height: ($tool-bar-height / 2)
    padding-top: ($tool-bar-height / 4)
    padding-bottom: ($tool-bar-height / 4)

  .search
    float: right
    width: 100%

  select
    font-size: 0.8rem
    padding: 0
    position: relative
    top: -8px

  .fade-transition
    transition: all 0.3s ease-out
  .fade-enter
    opacity: 0
    transform: translateY(25%)
  .fade-leave
    opacity: 0
    transform: translateY(25%)

  .visuallyhidden
    border: none
    clip: rect(0 0 0 0)
    height: 1px
    margin: -1px
    overflow: hidden
    padding: 0
    position: absolute
    width: 1px
>>>>>>> fa5f5ff4

</style><|MERGE_RESOLUTION|>--- conflicted
+++ resolved
@@ -81,59 +81,4 @@
 </script>
 
 
-<style lang="stylus" scoped>
-
-  @require '~core-theme.styl'
-<<<<<<< HEAD
-=======
-  @require '../learn'
-
-  .tool-bar
-    width-auto-adjust()
-    top: 0
-    padding-top: ($tool-bar-height / 4)
-    padding-bottom: ($tool-bar-height / 4)
-    box-sizing: border-box
-    background-color: $core-bg-canvas
-    z-index: 1
-    overflow: hidden
-  .breadcrumbs
-    float: left
-
-  .breadcrumbs
-  .search-tools
-    height: ($tool-bar-height / 2)
-    padding-top: ($tool-bar-height / 4)
-    padding-bottom: ($tool-bar-height / 4)
-
-  .search
-    float: right
-    width: 100%
-
-  select
-    font-size: 0.8rem
-    padding: 0
-    position: relative
-    top: -8px
-
-  .fade-transition
-    transition: all 0.3s ease-out
-  .fade-enter
-    opacity: 0
-    transform: translateY(25%)
-  .fade-leave
-    opacity: 0
-    transform: translateY(25%)
-
-  .visuallyhidden
-    border: none
-    clip: rect(0 0 0 0)
-    height: 1px
-    margin: -1px
-    overflow: hidden
-    padding: 0
-    position: absolute
-    width: 1px
->>>>>>> fa5f5ff4
-
-</style>+<style lang="stylus" scoped></style>