<template>

  <div class='wrapper'>

    <!-- search block -->
    <div class='top' role="search">
<<<<<<< HEAD
      <div class="top-wrapper">
        <div class="input-wrapper">
          <input
            type="search"
            v-el:search
            aria-label="Type to find content"
            placeholder="Find content..."
            autocomplete="off"
            v-focus="searchOpen"
            v-model="localSearchTerm"
            id="search"
            name="search"
            @keyup="search() | debounce 500"
            @keydown.esc.prevent="clear()">
        </div>
        <button aria-label="Reset" class="reset" type="reset" @click="clear()" :style="{ visibility: localSearchTerm ? 'inherit' : 'hidden' }">
=======
      <input
        type="search"
        v-el:search
        :aria-label="ariaLabel"
        :placeholder="placeHolder"
        autocomplete="off"
        v-focus="searchOpen"
        v-model="localSearchTerm"
        id="search"
        name="search"
        @keyup="search() | debounce 500"
        @keydown.esc.prevent="clear()">
      <button aria-label="Reset" class="reset" type="reset" @click="clear()" :style="{ visibility: localSearchTerm ? 'inherit' : 'hidden' }">
>>>>>>> b81181e2
        <svg height="24" viewbox="0 0 24 24" width="24" xmlns="http://www.w3.org/2000/svg">
          <path d="M19 6.41L17.59 5 12 10.59 6.41 5 5 6.41 10.59 12 5 17.59 6.41 19 12 13.41 17.59 19 19 17.59 13.41 12z"></path>
          <path d="M0 0h24v24H0z" fill="none"></path>
        </svg>
      </button>
        <search-button class='search-btn'>Cancel</search-button>
      </div>
    </div>

    <!-- results -->
    <div class='results' v-if="!loading">
      <h4 v-if="searchTerm">
        {{ message }}
      </h4>

      <card-grid v-if="topics.length && showTopics">
        <topic-list-item
          v-for="topic in topics"
          class="card"
          :id="topic.id"
          :title="topic.title"
          :ntotal="topic.n_total"
          :ncomplete="topic.n_complete">
        </topic-list-item>
      </card-grid>

      <card-grid v-if="contents.length">
        <content-grid-item
          v-for="content in contents"
          class="card"
          :title="content.title"
          :thumbnail="content.thumbnail"
          :kind="content.kind"
          :progress="content.progress"
          :id="content.id">
        </content-grid-item>
      </card-grid>
    </div>

  </div>

</template>


<script>

  const focus = require('vue-focus').focus;
  const actions = require('../../actions');


  module.exports = {
    $trNameSpace: 'learnSearch',

    $trs: {
      ariaLabel: 'Type to find content',
      placeHolder: 'Find content...',
    },
    directives: { focus },
    props: {
      showTopics: {
        type: Boolean,
        default: true,
      },
    },
    data() {
      return {
        localSearchTerm: '',
      };
    },
    computed: {
      message() {
        if (this.topics.length || this.contents.length) {
          return 'Search results:';
        } else if (!this.topics.length && !this.contents.length) {
          return 'Could not find any matches.';
        }
        return '';
      },
      ariaLabel() {
        return this.$tr('ariaLabel');
      },
      placeHolder() {
        return this.$tr('placeHolder');
      },
    },
    methods: {
      clear() {
        if (!this.localSearchTerm) {
          this.toggleSearch();
        } else {
          this.localSearchTerm = '';
          this.$els.search.focus();
          this.triggerSearch(this.localSearchTerm);
        }
      },
      search() {
        this.triggerSearch(this.localSearchTerm);
      },
    },
    components: {
      'topic-list-item': require('../topic-list-item'),
      'content-grid-item': require('../content-grid-item'),
      'search-button': require('./search-button'),
      'card-grid': require('../card-grid'),
    },
    vuex: {
      getters: {
        contents: state => state.searchState.contents,
        topics: state => state.searchState.topics,
        loading: state => state.searchLoading,
        searchTerm: state => state.searchState.searchTerm,
        searchOpen: state => state.searchOpen,
      },
      actions: {
        triggerSearch: actions.triggerSearch,
        toggleSearch: actions.toggleSearch,
      },
    },
  };

</script>


<style lang="stylus" scoped>

  @require '~core-theme.styl'
  @require '../learn.styl'

  $top-offset = 60px

  .wrapper
    margin: auto
    width-auto-adjust()

  .top
    background-color: $core-bg-canvas
    height: 42px
    padding-top: 0.5em
    z-index: 10000
    text-align: center
    position: fixed
    top: 0
    width-auto-adjust()
    @media screen and (max-width: $portrait-breakpoint)
      padding: 0.5em 0
      text-align: center
      width: 100%
      right: 15px

  .top-wrapper
    position: relative
    display: block
    height: 100%
    width: 80%
    margin: auto
    @media screen and (max-width: 619px)
      width: 100%
    @media screen and (max-width: $portrait-breakpoint)
      left: 15px

  .input-wrapper
      float: left
      width: 90%
      @media screen and (max-width: 1500px)
        width: 80%
      @media screen and (max-width: 840px)
        width: 70%
      @media screen and (max-width: $portrait-breakpoint)
        padding-left: 2em

  input
    height: 26px
    border: 1px solid $core-text-annotation
    border-radius: 4px
    padding: 0.3em 1em
    vertical-align: middle
    box-sizing: border-box
    width: 100%
    font-size: 0.9em
    left: -40px
    &:focus
      margin: 0 auto
    @media screen and (max-width: $portrait-breakpoint)
      position: relative
      display: block
      width: 100%
      left: 0

  .reset
    border: none
    background-color: $core-bg-light // IE10 needs a non-transparent bg to be clickable
    display: inline-block
    outline: none
    cursor: pointer
    position: relative
    top: 2px
    right: 104px
    padding: 0 4px
    height: 22px
    svg
      fill: $core-text-annotation
      height: 15px
      width: 15px
    @media screen and (max-width: 1500px)
      right: 138px
    @media screen and (max-width: 1277px)
      right: 120px
    @media screen and (max-width: 1059px)
      right: 104px
    @media screen and (max-width: 619px)
      right: 102px
    @media screen and (max-width: $portrait-breakpoint)
      right: 112px

  .search-btn
    float: left
    top: 0.5rem
    height: 26px
    width: 60px
    margin-left: 10px
    padding: 0.2em 0.7em
    border-radius: 4px
    font-size: 0.8em
    background-color: $core-text-annotation
    color: $core-bg-light
    z-index: 10001
    @media screen and (max-width: $portrait-breakpoint)
      width: 62px
      top: 0.7em

  .results
    padding-top: $top-offset
    padding-bottom: 100px
    @media screen and (max-width: $portrait-breakpoint)
      padding-top: 3em
      margin: 0 1em

</style><|MERGE_RESOLUTION|>--- conflicted
+++ resolved
@@ -4,7 +4,6 @@
 
     <!-- search block -->
     <div class='top' role="search">
-<<<<<<< HEAD
       <div class="top-wrapper">
         <div class="input-wrapper">
           <input
@@ -21,21 +20,6 @@
             @keydown.esc.prevent="clear()">
         </div>
         <button aria-label="Reset" class="reset" type="reset" @click="clear()" :style="{ visibility: localSearchTerm ? 'inherit' : 'hidden' }">
-=======
-      <input
-        type="search"
-        v-el:search
-        :aria-label="ariaLabel"
-        :placeholder="placeHolder"
-        autocomplete="off"
-        v-focus="searchOpen"
-        v-model="localSearchTerm"
-        id="search"
-        name="search"
-        @keyup="search() | debounce 500"
-        @keydown.esc.prevent="clear()">
-      <button aria-label="Reset" class="reset" type="reset" @click="clear()" :style="{ visibility: localSearchTerm ? 'inherit' : 'hidden' }">
->>>>>>> b81181e2
         <svg height="24" viewbox="0 0 24 24" width="24" xmlns="http://www.w3.org/2000/svg">
           <path d="M19 6.41L17.59 5 12 10.59 6.41 5 5 6.41 10.59 12 5 17.59 6.41 19 12 13.41 17.59 19 19 17.59 13.41 12z"></path>
           <path d="M0 0h24v24H0z" fill="none"></path>
