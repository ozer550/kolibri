<template>

  <core-base class="learn-page">

    <side-nav></side-nav>

    <main role="main" class="page-content" v-if='!loading'>
      <explore-page v-if='showExplorePage'></explore-page>
      <content-page v-if='showContentPage'></content-page>
      <learn-page v-if='showLearnPage'></learn-page>
      <scratchpad-page v-if='showScratchpadPage'></scratchpad-page>
      <error-page v-if='error'></error-page>
    </main>

    <!-- this is not used, but necessary for vue-router to function -->
    <router-view></router-view>

  </core-base>

</template>


<script>

  const getters = require('../state/getters');
  const constants = require('../state/constants');
  const store = require('../state/store');
  const PageNames = constants.PageNames;

  module.exports = {
    mixins: [constants], // makes constants available in $options
    components: {
      'core-base': require('core-base'),
      'side-nav': require('./side-nav'),
      'explore-page': require('./explore-page'),
      'content-page': require('./content-page'),
      'learn-page': require('./learn-page'),
      'scratchpad-page': require('./scratchpad-page'),
      'error-page': require('./error-page'),
    },
    computed: {
      showExplorePage() {
        return this.pageName === PageNames.EXPLORE_ROOT || this.pageName === PageNames.EXPLORE_TOPIC;
      },
      showContentPage() {
        return this.pageName === PageNames.EXPLORE_CONTENT ||
          this.pageName === PageNames.LEARN_CONTENT;
      },
      showLearnPage() {
        return this.pageName === PageNames.LEARN_ROOT;
      },
      showScratchpadPage() {
        return this.pageName === PageNames.SCRATCHPAD;
      },
    },
    vuex: {
      getters: {
        pageMode: getters.pageMode,
        pageName: state => state.pageName,
        loading: state => state.loading,
        error: state => state.error,
      },
    },
    store, // make this and all child components aware of the store
  };

</script>


<style lang="stylus" scoped>

  @require '~core-theme.styl'
  @require 'learn.styl'

  // accounts for margin offset by navbar
  .page-content
<<<<<<< HEAD
    margin: auto
    margin-left: $nav-bar-width * 1.5
    margin-bottom: 50px
=======
    margin-left: $nav-bar-width + $nav-bar-padding
    margin-right: auto
>>>>>>> 600f4747
    width-auto-adjust()

</style>


<style lang="stylus"></style><|MERGE_RESOLUTION|>--- conflicted
+++ resolved
@@ -74,14 +74,9 @@
 
   // accounts for margin offset by navbar
   .page-content
-<<<<<<< HEAD
-    margin: auto
-    margin-left: $nav-bar-width * 1.5
-    margin-bottom: 50px
-=======
     margin-left: $nav-bar-width + $nav-bar-padding
     margin-right: auto
->>>>>>> 600f4747
+    margin-bottom: 50px
     width-auto-adjust()
 
 </style>
