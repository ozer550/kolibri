--- conflicted
+++ resolved
@@ -1,42 +1,22 @@
 <template>
 
   <core-base>
-<<<<<<< HEAD
-    <side-nav class='nav'></side-nav>
-    <div class='main'>
-      <search-button class='search-btn'></search-button>
 
-      <error-page v-show='error'></error-page>
-
+    <main-nav slot="nav"></main-nav>
+    <search-button slot="above" class='search-btn'></search-button>
+    <div slot="content">
       <select v-model="currentChannel" v-on:change="switchChannel($event)">
         <option v-for="channel in channels" :value="channel.id">
           {{ channel.name }}
         </option>
       </select>
-
-      <main role="main" class="page-content" v-if='!loading'>
-        <explore-page v-if='showExplorePage'></explore-page>
-        <content-page v-if='showContentPage'></content-page>
-        <learn-page v-if='showLearnPage'></learn-page>
-        <scratchpad-page v-if='showScratchpadPage'></scratchpad-page>
-      </main>
-
-      <div class='search-pane' v-show='searchOpen' transition='search-slide'>
-        <div class='search-shadow'>
-          <search-widget
-            :show-topics="exploreMode">
-          </search-widget>
-        </div>
-=======
-    <main-nav slot="nav"></main-nav>
-    <search-button slot="above" class='search-btn'></search-button>
-    <component slot="content" :is="currentPage"></component>
+      <component :is="currentPage"></component>
+    </div>
     <div slot="below" class='search-pane' v-show='searchOpen' transition='search-slide'>
       <div class='search-shadow'>
         <search-widget
           :show-topics="exploreMode">
         </search-widget>
->>>>>>> d2204c7c
       </div>
     </div>
 
@@ -127,12 +107,7 @@
         pageMode: getters.pageMode,
         pageName: state => state.pageName,
         searchOpen: state => state.searchOpen,
-<<<<<<< HEAD
-        loading: state => state.loading,
-        error: state => state.error,
         currentChannelId: state => state.currentChannelId,
-=======
->>>>>>> d2204c7c
       },
     },
     store, // make this and all child components aware of the store
