--- conflicted
+++ resolved
@@ -36,8 +36,8 @@
     <expandable-content-grid
       v-if="pageMode === $options.PageModes.LEARN"
       title="Recommended"
-      :contents="recommended"
-    ></expandable-content-grid>
+      :contents="recommended">
+    </expandable-content-grid>
 
   </div>
 
@@ -53,12 +53,8 @@
     mixins: [constants], // makes constants available in $options
     components: {
       'breadcrumbs': require('../breadcrumbs'),
-<<<<<<< HEAD
       'content-icon': require('../content-icon'),
       'page-header': require('../page-header'),
-      'content-card': require('../content-card'),
-=======
->>>>>>> fa5f5ff4
       'content-render': require('content-renderer'),
       'expandable-content-grid': require('../expandable-content-grid'),
     },
