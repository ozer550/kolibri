--- conflicted
+++ resolved
@@ -1,25 +1,18 @@
-<<<<<<< HEAD
+
 const Kolibri = require('kolibri');
-const ContentNodeResource = require('kolibri').resources.ContentNodeResource;
-const ChannelResource = require('kolibri').resources.ChannelResource;
+const ContentNodeResource = Kolibri.resources.ContentNodeResource;
+const ChannelResource = Kolibri.resources.ChannelResource;
 const ContentSessionLogResource = Kolibri.resources.ContentSessionLogResource;
 const ContentSummaryLogResource = Kolibri.resources.ContentSummaryLogResource;
-=======
-const ContentNodeResource = require('kolibri').resources.ContentNodeResource;
-const ChannelResource = require('kolibri').resources.ChannelResource;
->>>>>>> e56d6d4f
 const constants = require('./state/constants');
 const PageNames = constants.PageNames;
 const cookiejs = require('js-cookie');
 const router = require('router');
-<<<<<<< HEAD
 const intervalTimer = require('core-timer');
 
-const intervalTime = 5000;
+const intervalTime = 5000; // Frequency at which time logging is updated
 const progressThreshold = 0.2; // Update logs if user has reached 20% more progress
 const timeThreshold = 30; // Update logs if 30 seconds have passed since last update
-=======
->>>>>>> e56d6d4f
 
 
 /**
@@ -77,7 +70,6 @@
 }
 
 
-<<<<<<< HEAD
 function _contentSummaryLoggingState(data) {
   const state = {
     id: data.pk,
@@ -143,8 +135,7 @@
   return mapping;
 }
 
-=======
->>>>>>> e56d6d4f
+
 /*
 * Returns a promise that gets current channel.
  */
@@ -194,7 +185,7 @@
       store.dispatch('CORE_SET_PAGE_LOADING', false);
     });
 }
-<<<<<<< HEAD
+
 
 function redirectToLearnChannel(store) {
   store.dispatch('CORE_SET_PAGE_LOADING', true);
@@ -229,42 +220,6 @@
   const childrenPromise = ContentNodeResource.getCollection({ parent: id }).fetch();
   const channelPromise = ChannelResource.getCollection({}).fetch();
 
-=======
-
-function redirectToLearnChannel(store) {
-  store.dispatch('CORE_SET_PAGE_LOADING', true);
-  store.dispatch('SET_PAGE_NAME', PageNames.LEARN_ROOT);
-  _getCurrentChannel()
-    .then((currentChannel) => {
-      store.dispatch('SET_CURRENT_CHANNEL', currentChannel);
-      cookiejs.set('currentChannel', currentChannel);
-      store.dispatch('CORE_SET_ERROR', null);
-      router.go(
-        {
-          name: constants.PageNames.LEARN_CHANNEL,
-          params: {
-            channel_id: currentChannel,
-          },
-        }
-      );
-    })
-    .catch((error) => {
-      store.dispatch('CORE_SET_ERROR', JSON.stringify(error, null, '\t'));
-      store.dispatch('CORE_SET_PAGE_LOADING', false);
-    });
-}
-
-function showExploreTopic(store, channelId, id) {
-  store.dispatch('CORE_SET_PAGE_LOADING', true);
-  store.dispatch('SET_PAGE_NAME', PageNames.EXPLORE_CHANNEL);
-  store.dispatch('SET_CURRENT_CHANNEL', channelId);
-  cookiejs.set('currentChannel', channelId);
-
-  const attributesPromise = ContentNodeResource.getModel(id).fetch();
-  const childrenPromise = ContentNodeResource.getCollection({ parent: id }).fetch();
-  const channelPromise = ChannelResource.getCollection({}).fetch();
-
->>>>>>> e56d6d4f
   Promise.all([attributesPromise, childrenPromise, channelPromise])
     .then(([attributes, children, channelList]) => {
       const pageState = { id };
@@ -295,14 +250,10 @@
 
   Promise.all([attributesPromise, channelPromise])
     .then(([attributes, channelList]) => {
-<<<<<<< HEAD
       const pageState = {
         content: _contentState(attributes),
         logging: { summary: { progress: 0 } }, // To avoid error thrown by vue getter
       };
-=======
-      const pageState = { content: _contentState(attributes) };
->>>>>>> e56d6d4f
       store.dispatch('SET_PAGE_STATE', pageState);
       store.dispatch('CORE_SET_PAGE_LOADING', false);
       store.dispatch('CORE_SET_ERROR', null);
@@ -320,17 +271,9 @@
   store.dispatch('SET_PAGE_NAME', PageNames.LEARN_CHANNEL);
   store.dispatch('SET_CURRENT_CHANNEL', channelId);
   cookiejs.set('currentChannel', channelId);
-<<<<<<< HEAD
 
   const recommendedPromise = ContentNodeResource.getCollection({ recommendations: '' }).fetch();
   const channelPromise = ChannelResource.getCollection({}).fetch();
-
-=======
-
-  const recommendedPromise = ContentNodeResource.getCollection({ recommendations: '' }).fetch();
-  const channelPromise = ChannelResource.getCollection({}).fetch();
-
->>>>>>> e56d6d4f
   Promise.all([recommendedPromise, channelPromise])
     .then(([recommendations, channelList]) => {
       const pageState = { recommendations: recommendations.map(_contentState) };
