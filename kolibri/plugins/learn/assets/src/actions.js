--- conflicted
+++ resolved
@@ -4,7 +4,6 @@
 const PageNames = constants.PageNames;
 
 
-<<<<<<< HEAD
 function _crumbState(ancestors) {
   return ancestors.map((ancestor, index) => {
     if (index === 0) {
@@ -14,13 +13,6 @@
       id: ancestor.pk,
       title: ancestor.title,
     };
-=======
-  // clean up API response
-  contents.forEach(content => {
-    if (!content.progress) {
-      content.progress = 'unstarted'; // eslint-disable-line no-param-reassign
-    }
->>>>>>> 5bf01595
   });
 }
 
@@ -43,7 +35,7 @@
     description: data.description,
     thumbnail: data.thumbnail,
     files: data.files,
-    progress: data.description ? data.description : 'unstarted',
+    progress: data.progress ? data.progress : 'unstarted',
   };
   if (includeCrumbs) {
     state.breadcrumbs = _crumbState(data.ancestors);
