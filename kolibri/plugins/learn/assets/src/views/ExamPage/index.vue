<template>

  <div>
    <KGrid :gridStyle="gridStyle">
      <!-- this.$refs.questionListWrapper is referenced inside AnswerHistory for scrolling -->
      <KGridItem
        v-if="windowIsLarge"
        ref="questionListWrapper"
        :layout12="{ span: 4 }"
        class="column-pane"
      >
        <div class="column-contents-wrapper">
          <KPageContainer>
            <div>
              <p>{{ coreString('timeSpentLabel') }}</p>
              <div :style="{ paddingBottom: '8px' }">
                <TimeDuration class="timer" :seconds="timeSpent" />
              </div>
              <p v-if="duration">
                {{ learnString('suggestedTime') }}
              </p>
              <SuggestedTime v-if="content.duration" class="timer" :seconds="content.duration" />
            </div>
            <span
              class="divider"
              :style="{ borderTop: `solid 1px ${$themeTokens.fineLine}` }"
            >
            </span>
            <AnswerHistory
              :pastattempts="pastattempts"
              :questions="questions"
              :questionNumber="questionNumber"
              :wrapperComponentRefs="this.$refs"
              @goToQuestion="goToQuestion"
            />
          </KPageContainer>
        </div>
      </KGridItem>
      <KGridItem :layout12="{ span: 8 }" class="column-pane">
        <div :class="{ 'column-contents-wrapper': !windowIsSmall }">
          <KPageContainer>
            <h1>
              {{ $tr('question', { num: questionNumber + 1, total: exam.question_count }) }}
            </h1>
            <KContentRenderer
              v-if="content && itemId"
              ref="contentRenderer"
              :kind="content.kind"
              :files="content.files"
              :available="content.available"
              :extraFields="content.extra_fields"
              :itemId="itemId"
              :assessment="true"
              :allowHints="false"
              :answerState="currentAttempt.answer"
              @interaction="saveAnswer"
            />
            <UiAlert v-else :dismissible="false" type="error">
              {{ $tr('noItemId') }}
            </UiAlert>
          </KPageContainer>

          <BottomAppBar :dir="bottomBarLayoutDirection" :maxWidth="null">
            <KButtonGroup>
              <UiIconButton
                v-if="windowBreakpoint === 0"
                :aria-label="$tr('nextQuestion')"
                size="large"
                type="secondary"
                class="footer-button"
                :disabled="questionNumber === exam.question_count - 1"
                @click="goToQuestion(questionNumber + 1)"
              >
                <KIcon
                  icon="forward"
                  :style="{ fill: $themeTokens.primary }"
                />
              </UiIconButton>
              <KButton
                v-else
                :disabled="questionNumber === exam.question_count - 1"
                :primary="true"
                class="footer-button"
                :dir="layoutDirReset"
                @click="goToQuestion(questionNumber + 1)"
              >
                {{ $tr('nextQuestion') }}
                <template #iconAfter>
                  <KIcon icon="forward" color="white" class="forward-icon" />
                </template>
              </KButton>
              <UiIconButton
                v-if="windowBreakpoint === 0"
                :aria-label="$tr('previousQuestion')"
                size="large"
                type="secondary"
                class="footer-button left-align"
                :disabled="questionNumber === 0"
                @click="goToQuestion(questionNumber - 1)"
              >
                <KIcon
                  icon="back"
                  :style="{ fill: $themeTokens.primary }"
                />
              </UiIconButton>
              <KButton
                v-else
                :disabled="questionNumber === 0"
                :primary="true"
                class="footer-button"
                :dir="layoutDirReset"
                :class="{ 'left-align': windowIsSmall }"
                @click="goToQuestion(questionNumber - 1)"
              >
                <template #icon>
                  <KIcon icon="back" color="white" class="back-icon" />
                </template>
                {{ $tr('previousQuestion') }}
              </KButton>
            </KButtonGroup>

            <!-- below prev/next buttons in tab and DOM order, in footer -->
            <div
              v-if="windowIsLarge"
              :dir="layoutDirReset"
              class="left-align"
            >
              <div class="answered">
                {{ answeredText }}
              </div>
              <KButton
                :text="$tr('submitExam')"
                :primary="false"
                appearance="flat-button"
                @click="toggleModal"
              />
            </div>

          </BottomAppBar>

          <!-- below prev/next buttons in tab and DOM order, in page -->
          <KPageContainer v-if="!windowIsLarge">
            <div
              class="bottom-block"
              :class="{ windowIsSmall }"
            >
              <div class="answered">
                {{ answeredText }}
              </div>
              <KButton
                :text="$tr('submitExam')"
                :primary="false"
                appearance="flat-button"
                @click="toggleModal"
              />
            </div>
          </KPageContainer>
        </div>
      </KGridItem>
    </KGrid>


    <KModal
      v-if="submitModalOpen"
      :title="$tr('submitExam')"
      :submitText="$tr('submitExam')"
      :cancelText="coreString('goBackAction')"
      @submit="finishExam"
      @cancel="toggleModal"
    >
      <p>{{ $tr('areYouSure') }}</p>
      <p v-if="questionsUnanswered">
        {{ $tr('unanswered', { numLeft: questionsUnanswered } ) }}
      </p>
    </KModal>
  </div>

</template>


<script>

  import { mapState } from 'vuex';
  import isEqual from 'lodash/isEqual';
  import debounce from 'lodash/debounce';
  import BottomAppBar from 'kolibri.coreVue.components.BottomAppBar';
  import UiAlert from 'kolibri-design-system/lib/keen/UiAlert';
  import UiIconButton from 'kolibri.coreVue.components.UiIconButton';
  import responsiveWindowMixin from 'kolibri.coreVue.mixins.responsiveWindowMixin';
  import SuggestedTime from 'kolibri.coreVue.components.SuggestedTime';
  import TimeDuration from 'kolibri.coreVue.components.TimeDuration';
  import commonCoreStrings from 'kolibri.coreVue.mixins.commonCoreStrings';
  import useProgressTracking from '../../composables/useProgressTracking';
  import { ClassesPageNames } from '../../constants';
  import { LearnerClassroomResource } from '../../apiResources';
  import AnswerHistory from './AnswerHistory';

  export default {
    name: 'ExamPage',
    metaInfo() {
      return {
        title: this.exam.title,
      };
    },
    components: {
      AnswerHistory,
      UiAlert,
      UiIconButton,
      BottomAppBar,
      TimeDuration,
      SuggestedTime,
    },
    mixins: [responsiveWindowMixin, commonCoreStrings],
    setup() {
      const {
        pastattempts,
        initContentSession,
        updateContentSession,
        startTrackingProgress,
        stopTrackingProgress,
      } = useProgressTracking();
      return {
        pastattempts,
        initContentSession,
        updateContentSession,
        startTrackingProgress,
        stopTrackingProgress,
      };
    },
    data() {
      return {
        submitModalOpen: false,
        // Note this time is only used to calculate the time spent on a
        // question, it is not used to generate any timestamps.
        startTime: Date.now(),
      };
    },
    computed: {
<<<<<<< HEAD
      ...mapState({
        pastattempts: state => state.core.logging.pastattempts,
        timeSpent: state => state.core.logging.time_spent,
      }),
=======
>>>>>>> f8b6c5c1
      ...mapState('examViewer', ['exam', 'contentNodeMap', 'questions', 'questionNumber']),
      gridStyle() {
        if (!this.windowIsSmall) {
          return {
            position: 'fixed',
            top: '64px',
            right: '16px',
            bottom: '72px',
            left: '16px',
          };
        }
        return {};
      },
      answeredText() {
        return this.$tr('questionsAnswered', {
          numAnswered: this.questionsAnswered,
          numTotal: this.exam.question_count,
        });
      },
      backPageLink() {
        return {
          name: ClassesPageNames.CLASS_ASSIGNMENTS,
        };
      },
      content() {
        return this.contentNodeMap[this.nodeId];
      },
      currentAttempt() {
        return (
          this.pastattempts.find(attempt => attempt.item === this.attemptLogItemValue) || {
            item: this.attemptLogItemValue,
            complete: false,
            time_spent: 0,
            correct: 0,
            answer: null,
            simple_answer: '',
            hinted: false,
          }
        );
      },
      currentQuestion() {
        return this.questions[this.questionNumber];
      },
      nodeId() {
        return this.currentQuestion.exercise_id;
      },
      itemId() {
        return this.currentQuestion.question_id;
      },
      // We generate a special item value to save to the backend that encodes
      // both the itemId and the nodeId
      attemptLogItemValue() {
        return `${this.nodeId}:${this.itemId}`;
      },
      questionsAnswered() {
        return this.pastattempts.reduce((count, attempt) => count + (attempt.answer ? 1 : 0), 0);
      },
      questionsUnanswered() {
        return this.exam.question_count - this.questionsAnswered;
      },
      debouncedSetAndSaveCurrentExamAttemptLog() {
        // So as not to share debounced functions between instances of the same component
        // and also to allow access to the cancel method of the debounced function
        // best practice seems to be to do it as a computed property and not a method:
        // https://github.com/vuejs/vue/issues/2870#issuecomment-219096773
        return debounce(this.setAndSaveCurrentExamAttemptLog, 500);
      },
      bottomBarLayoutDirection() {
        // Allows contents to be displayed visually in reverse-order,
        // but semantically in correct order.
        return this.isRtl ? 'ltr' : 'rtl';
      },
      layoutDirReset() {
        // Overrides bottomBarLayoutDirection reversal
        return this.isRtl ? 'rtl' : 'ltr';
      },
    },
    watch: {
      attemptLogItemValue(newVal, oldVal) {
        // HACK: manually dismiss the perseus renderer message when moving
        // to a different item (fixes #3853)
        if (newVal !== oldVal) {
          this.$refs.contentRenderer.$refs.contentView.dismissMessage &&
            this.$refs.contentRenderer.$refs.contentView.dismissMessage();
          this.startTime = Date.now();
        }
      },
    },
    created() {
      this.initContentSession({ quizId: this.exam.id })
        .then(this.startTrackingProgress)
        .catch(err => {
          if (err.response && err.response.status === 403) {
            // If exam is closed, then redirect to route for the report
            return this.router.replace({
              name: ClassesPageNames.EXAM_REPORT_VIEWER,
              params: {
                userId: this.$store.getters.currentUserId,
                examId: this.exam.id,
                questionNumber: 0,
                questionInteraction: 0,
              },
            });
          }
          this.$store.dispatch('handleApiError', err);
        });
    },
    methods: {
      setAndSaveCurrentExamAttemptLog({ close, interaction } = {}) {
        // Clear the learner classroom cache here as its progress data is now
        // stale
        LearnerClassroomResource.clearCache();

        const data = {};

        if (interaction) {
          data.interaction = { ...interaction, replace: true };
        }

        if (close) {
          data.progress = 1;
        }

        return this.updateContentSession(data)
          .then(() => {
            if (close) {
              this.stopTrackingProgress();
            }
          })
          .catch(() => {
            this.$router.replace({ name: ClassesPageNames.CLASS_ASSIGNMENTS });
          });
      },
      checkAnswer() {
        if (this.$refs.contentRenderer) {
          return this.$refs.contentRenderer.checkAnswer();
        }
        return null;
      },
      saveAnswer(close = false) {
        const answer = this.checkAnswer();
        if (answer && !isEqual(answer.answerState, this.currentAttempt.answer)) {
          const interaction = {
            answer: answer.answerState,
            simple_answer: answer.simpleAnswer || '',
            correct: answer.correct,
            item: this.attemptLogItemValue,
            id: this.currentAttempt.id,
            time_spent:
              ((this.currentAttempt.time_spent || 0) + Date.now() - this.startTime) / 1000,
          };
          this.startTime = Date.now();
          if (close) {
            return this.setAndSaveCurrentExamAttemptLog({ close, interaction });
          } else {
            return this.debouncedSetAndSaveCurrentExamAttemptLog({ interaction });
          }
        } else if (close) {
          return this.setAndSaveCurrentExamAttemptLog({ close });
        }
        return Promise.resolve();
      },
      goToQuestion(questionNumber) {
        const promise = this.debouncedSetAndSaveCurrentExamAttemptLog.flush() || Promise.resolve();
        promise.then(() => {
          this.$router.push({
            name: ClassesPageNames.EXAM_VIEWER,
            params: {
              examId: this.exam.id,
              questionNumber,
            },
          });
        });
      },
      toggleModal() {
        // Flush any existing save event to ensure
        // that the subit modal contains the latest state
        if (!this.submitModalOpen) {
          const promise =
            this.debouncedSetAndSaveCurrentExamAttemptLog.flush() || Promise.resolve();
          return promise.then(() => {
            this.submitModalOpen = !this.submitModalOpen;
          });
        }
        this.submitModalOpen = !this.submitModalOpen;
      },
      finishExam() {
        this.saveAnswer(true).then(() => {
          this.$router.push(this.backPageLink);
        });
      },
    },
    $trs: {
      submitExam: {
        message: 'Submit quiz',
        context:
          'Action that learner takes to submit their quiz answers so that the coach can review them.',
      },
      questionsAnswered: {
        message:
          '{numAnswered, number} of {numTotal, number} {numTotal, plural, one {question answered} other {questions answered}}',
        context:
          'Indicates the number of questions a learner has answered. Only translate "of" and "question/questions answered".',
      },
      previousQuestion: {
        message: 'Previous',
        context: 'Button indicating the previous question in a quiz.',
      },
      nextQuestion: {
        message: 'Next',
        context: 'Button indicating the next question in a quiz.',
      },
      areYouSure: {
        message: 'You cannot change your answers after you submit',
        context:
          "Message a learner sees when they submit answers in an exercise to their coach. It serves as a way of checking that the user is aware that once they've submitted their answers, they cannot change them afterwards.",
      },
      unanswered: {
        message:
          'You have {numLeft, number} {numLeft, plural, one {question unanswered} other {questions unanswered}}',

        context: 'Indicates how many questions the learner has not answered.',
      },
      noItemId: {
        message: 'This question has an error, please move on to the next question',
        context:
          'Message they may appear to the learner if there is a question missing in a quiz. The question may have been deleted accidentally, for example.',
      },
      question: {
        message: 'Question {num, number, integer} of {total, number, integer}',
        context:
          'Indicates which question the user is working on currently and the total number of questions in a quiz.\n\nFor example: "Question 2 of 10".',
      },
    },
  };

</script>


<style lang="scss" scoped>

  .answered {
    display: inline-block;
    margin-right: 8px;
    margin-left: 8px;
    white-space: nowrap;
  }

  .column-pane {
    height: 100%;
    padding-bottom: 32px;
    overflow-y: auto;
  }

  .column-contents-wrapper {
    padding-top: 16px;
    padding-bottom: 16px;
  }

  .bottom-block {
    margin-top: 8px;
  }

  .bottom-block.windowIsSmall {
    text-align: center;
  }

  .back-icon {
    position: relative;
    top: 3px;
    left: -4px;
  }

  .forward-icon {
    position: relative;
    top: 3px;
    left: 4px;
  }

  .left-align {
    position: absolute;
    left: 16px;
    display: inline-block;
  }

  .footer-button {
    display: inline-block;
  }

  .timer {
    font-size: 18px;
    font-weight: bold;
  }

  .divider {
    display: block;
    min-width: 100%;
    height: 1px;
    margin: 16px 0;
    overflow-y: hidden;
  }

</style><|MERGE_RESOLUTION|>--- conflicted
+++ resolved
@@ -14,7 +14,7 @@
             <div>
               <p>{{ coreString('timeSpentLabel') }}</p>
               <div :style="{ paddingBottom: '8px' }">
-                <TimeDuration class="timer" :seconds="timeSpent" />
+                <TimeDuration class="timer" :seconds="time_spent" />
               </div>
               <p v-if="duration">
                 {{ learnString('suggestedTime') }}
@@ -214,6 +214,7 @@
     setup() {
       const {
         pastattempts,
+        time_spent,
         initContentSession,
         updateContentSession,
         startTrackingProgress,
@@ -221,6 +222,7 @@
       } = useProgressTracking();
       return {
         pastattempts,
+        time_spent,
         initContentSession,
         updateContentSession,
         startTrackingProgress,
@@ -236,13 +238,6 @@
       };
     },
     computed: {
-<<<<<<< HEAD
-      ...mapState({
-        pastattempts: state => state.core.logging.pastattempts,
-        timeSpent: state => state.core.logging.time_spent,
-      }),
-=======
->>>>>>> f8b6c5c1
       ...mapState('examViewer', ['exam', 'contentNodeMap', 'questions', 'questionNumber']),
       gridStyle() {
         if (!this.windowIsSmall) {
