--- conflicted
+++ resolved
@@ -44,10 +44,7 @@
   import responsiveWindow from 'kolibri.coreVue.mixins.responsiveWindow';
 
   export default {
-<<<<<<< HEAD
-=======
     mixins: [responsiveWindow],
->>>>>>> 970e016f
     name: 'contentCardGrid',
     $trs: {
       display: 'Display',
