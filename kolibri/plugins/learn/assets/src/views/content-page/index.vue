--- conflicted
+++ resolved
@@ -21,14 +21,7 @@
       :available="content.available"
       :extraFields="content.extra_fields"
       :initSession="initSession">
-<<<<<<< HEAD
-      <k-button :primary="true" @click="nextContentClicked" v-if="progress >= 1 && showNextBtn" class="float" :text="$tr('nextContent')" alignment="right"/>
-=======
-      <icon-button @click="nextContentClicked" v-if="showNextBtn" class="next-btn float" :text="$tr('nextContent')" alignment="right">
-        <mat-svg v-if="isRtl" class="arrow" category="navigation" name="chevron_right"/>
-        <mat-svg v-else class="arrow" category="navigation" name="chevron_left"/>
-      </icon-button>
->>>>>>> 76b8b10f
+      <k-button :primary="true" @click="nextContentClicked" v-if="showNextBtn" class="float" :text="$tr('nextContent')" alignment="right"/>
     </content-renderer>
 
     <assessment-wrapper
@@ -47,14 +40,7 @@
       :available="content.available"
       :extraFields="content.extra_fields"
       :initSession="initSession">
-<<<<<<< HEAD
-      <k-button :primary="true" @click="nextContentClicked" v-if="progress >= 1 && showNextBtn" class="float" :text="$tr('nextContent')" alignment="right"/>
-=======
-      <icon-button @click="nextContentClicked" v-if="showNextBtn" class="next-btn float" :text="$tr('nextContent')" alignment="right">
-        <mat-svg v-if="isRtl" class="arrow" category="navigation" name="chevron_right"/>
-        <mat-svg v-else class="arrow" category="navigation" name="chevron_left"/>
-      </icon-button>
->>>>>>> 76b8b10f
+      <k-button :primary="true" @click="nextContentClicked" v-if="showNextBtn" class="float" :text="$tr('nextContent')" alignment="right"/>
     </assessment-wrapper>
 
     <p v-html="description"></p>
