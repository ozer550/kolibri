<template>

  <div>
    <k-breadcrumbs :items="breadcrumbItems" />

<<<<<<< HEAD
    <content-card-group-header
      :header="header" />
=======
    <h1>{{ header }}</h1>
>>>>>>> 95cc52c1

    <content-card-group-grid
      :contents="recommendations"
      :genContentLink="genContentLink"
      :showContentKindFilter="false"
    />
  </div>

</template>


<script>

  import { PageNames } from '../../constants';
  import contentCardGroupGrid from '../content-card-group-grid';
  import contentCardGroupHeader from '../content-card-group-header';
  import kBreadcrumbs from 'kolibri.coreVue.components.kBreadcrumbs';

  export default {
    name: 'recommendedSubpage',
    $trs: {
      popularPageHeader: 'Most popular',
      resumePageHeader: 'Resume',
      nextStepsPageHeader: 'Next steps',
      featuredPageHeader: 'Featured in {channelTitle}',
      recommended: 'Recommended',
    },
    components: {
      contentCardGroupGrid,
      contentCardGroupHeader,
      kBreadcrumbs,
    },
    computed: {
      header() {
        switch (this.pageName) {
          case PageNames.RECOMMENDED_POPULAR:
            return this.$tr('popularPageHeader');
          case PageNames.RECOMMENDED_RESUME:
            return this.$tr('resumePageHeader');
          case PageNames.RECOMMENDED_NEXT_STEPS:
            return this.$tr('nextStepsPageHeader');
          case PageNames.RECOMMENDED_FEATURED:
            return this.$tr('featuredPageHeader', { channelTitle: this.channelTitle });
          default:
            return null;
        }
      },
      breadcrumbItems() {
        return [
          {
            text: this.$tr('recommended'),
            link: {
              name: PageNames.RECOMMENDED,
            },
          },
          {
            text: this.header,
          },
        ];
      },
    },
    methods: {
      genContentLink(id) {
        return {
          name: PageNames.RECOMMENDED_CONTENT,
          params: { id },
        };
      },
    },
    vuex: {
      getters: {
        pageName: state => state.pageName,
        recommendations: state => state.pageState.recommendations,
        channelTitle: state => state.pageState.channelTitle,
      },
    },
  };

</script>


<style lang="stylus" scoped>

  h1
    font-size: 21px

</style><|MERGE_RESOLUTION|>--- conflicted
+++ resolved
@@ -2,14 +2,7 @@
 
   <div>
     <k-breadcrumbs :items="breadcrumbItems" />
-
-<<<<<<< HEAD
-    <content-card-group-header
-      :header="header" />
-=======
     <h1>{{ header }}</h1>
->>>>>>> 95cc52c1
-
     <content-card-group-grid
       :contents="recommendations"
       :genContentLink="genContentLink"
