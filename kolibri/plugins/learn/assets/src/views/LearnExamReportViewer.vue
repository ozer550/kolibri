--- conflicted
+++ resolved
@@ -1,11 +1,12 @@
 <template>
 
-<<<<<<< HEAD
   <div v-if="examAttempts">
     <ExamReport
       :examAttempts="examAttempts"
       :exam="exam"
       :userName="userName"
+      :userId="userId"
+      :currentAttempt="currentAttempt"
       :currentInteractionHistory="currentInteractionHistory"
       :currentInteraction="currentInteraction"
       :selectedInteractionIndex="selectedInteractionIndex"
@@ -14,8 +15,11 @@
       :itemId="itemId"
       :completionTimestamp="completionTimestamp"
       :closed="closed"
+      :backPageLink="backPageLink"
       :navigateToQuestion="navigateToQuestion"
       :navigateToQuestionAttempt="navigateToQuestionAttempt"
+      :questions="questions"
+      :exerciseContentNodes="exerciseContentNodes"
     />
   </div>
   <div v-else>
@@ -23,28 +27,6 @@
       <mat-svg category="navigation" name="close" />
     </div>
   </div>
-=======
-  <ExamReport
-    :examAttempts="examAttempts"
-    :exam="exam"
-    :userName="userName"
-    :userId="userId"
-    :currentAttempt="currentAttempt"
-    :currentInteractionHistory="currentInteractionHistory"
-    :currentInteraction="currentInteraction"
-    :selectedInteractionIndex="selectedInteractionIndex"
-    :questionNumber="questionNumber"
-    :exercise="exercise"
-    :itemId="itemId"
-    :completionTimestamp="completionTimestamp"
-    :closed="closed"
-    :backPageLink="backPageLink"
-    :navigateToQuestion="navigateToQuestion"
-    :navigateToQuestionAttempt="navigateToQuestionAttempt"
-    :questions="questions"
-    :exerciseContentNodes="exerciseContentNodes"
-  />
->>>>>>> 437ddf51
 
 </template>
 
