<template>

  <KPageContainer>

    <PageHeader
      :title="content.title"
      :progress="progress"
      dir="auto"
      :contentType="content.kind"
    />
    <CoachContentLabel
      class="coach-content-label"
      :value="content.coach_content ? 1 : 0"
      :isTopic="isTopic"
    />
    <template v-if="sessionReady">
      <KContentRenderer
        v-if="!content.assessment"
        class="content-renderer"
        :kind="content.kind"
        :lang="content.lang"
        :files="content.files"
        :available="content.available"
        :extraFields="extraFields"
        :progress="summaryProgress"
        :userId="currentUserId"
        :userFullName="fullName"
        :timeSpent="summaryTimeSpent"
        @startTracking="startTracking"
        @stopTracking="stopTracking"
        @updateProgress="updateProgress"
        @addProgress="addProgress"
        @updateContentState="updateContentState"
      />

      <AssessmentWrapper
        v-else
        :id="content.id"
        class="content-renderer"
        :kind="content.kind"
        :files="content.files"
        :lang="content.lang"
        :randomize="content.randomize"
        :masteryModel="content.masteryModel"
        :assessmentIds="content.assessmentIds"
        :channelId="channelId"
        :available="content.available"
        :extraFields="extraFields"
        :progress="summaryProgress"
        :userId="currentUserId"
        :userFullName="fullName"
        :timeSpent="summaryTimeSpent"
        @startTracking="startTracking"
        @stopTracking="stopTracking"
        @updateProgress="updateExerciseProgress"
        @updateContentState="updateContentState"
      />
    </template>
    <KCircularLoader v-else />

    <!-- TODO consolidate this metadata table with coach/lessons -->
    <!-- eslint-disable-next-line vue/no-v-html -->
    <p dir="auto" v-html="description"></p>


    <section class="metadata">
      <!-- TODO: RTL - Do not interpolate strings -->
      <p v-if="content.author">
        {{ $tr('author', { author: content.author }) }}
      </p>
      <p v-if="licenseShortName">
        {{ $tr('license', { license: licenseShortName }) }}

        <template v-if="licenseDescription">
          <KIconButton
            :icon="licenceDescriptionIsVisible ? 'arrow_up' : 'arrow_down'"
            :ariaLabel="$tr('toggleLicenseDescription')"
            size="small"
            type="secondary"
            @click="licenceDescriptionIsVisible = !licenceDescriptionIsVisible"
          />
          <div v-if="licenceDescriptionIsVisible" dir="auto" class="license-details">
            <p class="license-details-name">
              {{ licenseLongName }}
            </p>
            <p>{{ licenseDescription }}</p>
          </div>
        </template>
      </p>

      <p v-if="content.license_owner">
        {{ $tr('copyrightHolder', { copyrightHolder: content.license_owner }) }}
      </p>
    </section>

    <div>

      <DownloadButton
        v-if="canDownload"
        :files="downloadableFiles"
        class="download-button"
      />

      <KButton
        v-if="canShare"
        :text="$tr('shareFile')"
        class="share-button"
        @click="launchIntent()"
      />

    </div>

    <slot name="below_content">
      <template v-if="content.next_content">
        <h2>{{ $tr('nextResource') }}</h2>
        <ContentCardGroupCarousel
          :genContentLink="genContentLink"
          :contents="[content.next_content]"
        />
      </template>
      <template v-if="showRecommended">
        <h2>{{ learnString('recommendedLabel') }}</h2>
        <ContentCardGroupCarousel
          :genContentLink="genContentLink"
          :header="recommendedText"
          :contents="recommended"
        />
      </template>
    </slot>

    <MasteredSnackbars
      v-if="progress >= 1 && wasIncomplete"
      :nextContent="content.next_content"
      :nextContentLink="nextContentLink"
      @close="markAsComplete"
    />

  </KPageContainer>

</template>


<script>

  import { mapState, mapGetters, mapActions } from 'vuex';
  import { ContentNodeKinds } from 'kolibri.coreVue.vuex.constants';
  import CoachContentLabel from 'kolibri.coreVue.components.CoachContentLabel';
  import DownloadButton from 'kolibri.coreVue.components.DownloadButton';
<<<<<<< HEAD
  import { isEmbeddedWebView } from 'kolibri.utils.browserInfo';
=======
  import { isEmbeddedWebView } from 'kolibri.utils.browser';
  import { shareFile } from 'kolibri.utils.appCapabilities';
  import UiIconButton from 'kolibri.coreVue.components.UiIconButton';
>>>>>>> 18affe6d
  import markdownIt from 'markdown-it';
  import {
    licenseShortName,
    licenseLongName,
    licenseDescriptionForConsumer,
  } from 'kolibri.utils.licenseTranslations';
  import { PageNames, PageModes, ClassesPageNames } from '../constants';
  import { updateContentNodeProgress } from '../modules/coreLearn/utils';
  import PageHeader from './PageHeader';
  import ContentCardGroupCarousel from './ContentCardGroupCarousel';
  import AssessmentWrapper from './AssessmentWrapper';
  import MasteredSnackbars from './MasteredSnackbars';
  import { lessonResourceViewerLink } from './classes/classPageLinks';
  import commonLearnStrings from './commonLearnStrings';

  export default {
    name: 'ContentPage',
    metaInfo() {
      // Do not overwrite metaInfo of LessonResourceViewer
      if (this.pageName === ClassesPageNames.LESSON_RESOURCE_VIEWER) {
        return {};
      }
      return {
        title: this.$tr('documentTitle', {
          contentTitle: this.content.title,
          channelTitle: this.channel.title,
        }),
      };
    },
    components: {
      CoachContentLabel,
      PageHeader,
      ContentCardGroupCarousel,
      DownloadButton,
      AssessmentWrapper,
      MasteredSnackbars,
    },
    mixins: [commonLearnStrings],
    data() {
      return {
        wasIncomplete: false,
        licenceDescriptionIsVisible: false,
        sessionReady: false,
      };
    },
    computed: {
      ...mapGetters(['isUserLoggedIn', 'facilityConfig', 'pageMode', 'currentUserId']),
      ...mapState(['pageName']),
      ...mapState('topicsTree', ['content', 'channel', 'recommended']),
      ...mapState('topicsTree', {
        contentId: state => state.content.content_id,
        contentNodeId: state => state.content.id,
        channelId: state => state.content.channel_id,
      }),
      ...mapState({
        masteryAttempts: state => state.core.logging.mastery.totalattempts,
        summaryProgress: state => state.core.logging.summary.progress,
        summaryTimeSpent: state => state.core.logging.summary.time_spent,
        sessionProgress: state => state.core.logging.session.progress,
        extraFields: state => state.core.logging.summary.extra_fields,
        fullName: state => state.core.session.full_name,
      }),
      isTopic() {
        return this.content.kind === ContentNodeKinds.TOPIC;
      },
      canDownload() {
        if (this.facilityConfig.show_download_button_in_learn && this.content) {
          return (
            this.downloadableFiles.length &&
            this.content.kind !== ContentNodeKinds.EXERCISE &&
            !isEmbeddedWebView
          );
        }
        return false;
      },
      canShare() {
        let supported_types = ['mp4', 'mp3', 'pdf', 'epub'];
        return shareFile && supported_types.includes(this.primaryFile.extension);
      },
      description() {
        if (this.content && this.content.description) {
          const md = new markdownIt('zero', { breaks: true });
          return md.render(this.content.description);
        }
        return '';
      },
      recommendedText() {
        return this.learnString('recommendedLabel');
      },
      progress() {
        if (this.isUserLoggedIn) {
          // if there no attempts for this exercise, there is no progress
          if (this.content.kind === ContentNodeKinds.EXERCISE && this.masteryAttempts === 0) {
            return undefined;
          }
          return this.summaryProgress;
        }
        return this.sessionProgress;
      },
      showRecommended() {
        return (
          this.recommended && this.recommended.length && this.pageMode === PageModes.RECOMMENDED
        );
      },
      downloadableFiles() {
        return this.content.files.filter(file => !file.preset.endsWith('thumbnail'));
      },
      primaryFile() {
        return this.content.files.filter(file => !file.preset.supplementary)[0];
      },
      primaryFilename() {
        return `${this.primaryFile.checksum}.${this.primaryFile.extension}`;
      },
      nextContentLink() {
        // HACK Use a the Resource Viewer Link instead
        if (this.pageName === ClassesPageNames.LESSON_RESOURCE_VIEWER) {
          return lessonResourceViewerLink(Number(this.$route.params.resourceNumber) + 1);
        }
        return {
          name:
            this.content.next_content.kind === ContentNodeKinds.TOPIC
              ? PageNames.TOPICS_TOPIC
              : PageNames.TOPICS_CONTENT,
          params: { id: this.content.next_content.id },
        };
      },
      licenseShortName() {
        return licenseShortName(this.content.license_name);
      },
      licenseLongName() {
        return licenseLongName(this.content.license_name);
      },
      licenseDescription() {
        return licenseDescriptionForConsumer(
          this.content.license_name,
          this.content.license_description
        );
      },
    },
    created() {
      return this.initSessionAction({
        channelId: this.channelId,
        contentId: this.contentId,
        contentKind: this.content.kind,
      }).then(() => {
        this.sessionReady = true;
        this.setWasIncomplete();
      });
    },
    beforeDestroy() {
      this.stopTracking();
    },
    methods: {
      ...mapActions({
        initSessionAction: 'initContentSession',
        updateProgressAction: 'updateProgress',
        addProgressAction: 'addProgress',
        startTracking: 'startTrackingProgress',
        stopTracking: 'stopTrackingProgress',
        updateContentNodeState: 'updateContentState',
      }),
      setWasIncomplete() {
        this.wasIncomplete = this.progress < 1;
      },
      updateProgress(progressPercent, forceSave = false) {
        this.updateProgressAction({ progressPercent, forceSave }).then(updatedProgressPercent =>
          updateContentNodeProgress(this.channelId, this.contentNodeId, updatedProgressPercent)
        );
        this.$emit('updateProgress', progressPercent);
      },
      addProgress(progressPercent, forceSave = false) {
        this.addProgressAction({ progressPercent, forceSave }).then(updatedProgressPercent =>
          updateContentNodeProgress(this.channelId, this.contentNodeId, updatedProgressPercent)
        );
        this.$emit('addProgress', progressPercent);
      },
      updateExerciseProgress(progressPercent) {
        this.$emit('updateProgress', progressPercent);
      },
      updateContentState(contentState, forceSave = true) {
        this.updateContentNodeState({ contentState, forceSave });
      },
      markAsComplete() {
        this.wasIncomplete = false;
      },
      genContentLink(id, kind) {
        return {
          name: kind === ContentNodeKinds.TOPIC ? PageNames.TOPICS_TOPIC : PageNames.TOPICS_CONTENT,
          params: { id },
        };
      },
      launchIntent() {
        return shareFile({
          filename: this.primaryFilename,
          message: this.$tr('shareMessage', {
            title: this.content.title,
            topic: this.content.breadcrumbs.slice(-1)[0].title,
            copyrightHolder: this.content.license_owner,
          }),
        }).catch(() => {});
      },
    },
    $trs: {
      author: 'Author: {author}',
      license: 'License: {license}',
      toggleLicenseDescription: 'Toggle license description',
      copyrightHolder: 'Copyright holder: {copyrightHolder}',
      shareMessage: '"{title}" (in "{topic}"), from {copyrightHolder}',
      nextResource: 'Next resource',
      documentTitle: '{ contentTitle } - { channelTitle }',
      shareFile: 'Share',
    },
  };

</script>


<style lang="scss" scoped>

  .content-renderer {
    // Needs to be one less than the ScrollingHeader's z-index of 4
    z-index: 3;
  }

  .coach-content-label {
    margin: 8px 0;
  }

  .metadata {
    font-size: smaller;
  }

  .download-button,
  .share-button {
    display: inline-block;
    margin: 16px 16px 0 0;
  }

  .license-details {
    margin-bottom: 24px;
    margin-left: 16px;
  }

  .license-details-name {
    font-weight: bold;
  }

</style><|MERGE_RESOLUTION|>--- conflicted
+++ resolved
@@ -146,13 +146,8 @@
   import { ContentNodeKinds } from 'kolibri.coreVue.vuex.constants';
   import CoachContentLabel from 'kolibri.coreVue.components.CoachContentLabel';
   import DownloadButton from 'kolibri.coreVue.components.DownloadButton';
-<<<<<<< HEAD
   import { isEmbeddedWebView } from 'kolibri.utils.browserInfo';
-=======
-  import { isEmbeddedWebView } from 'kolibri.utils.browser';
   import { shareFile } from 'kolibri.utils.appCapabilities';
-  import UiIconButton from 'kolibri.coreVue.components.UiIconButton';
->>>>>>> 18affe6d
   import markdownIt from 'markdown-it';
   import {
     licenseShortName,
