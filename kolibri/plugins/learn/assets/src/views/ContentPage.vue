<template>

  <div>

    <template v-if="sessionReady">
      <KContentRenderer
        v-if="!content.assessment"
        class="content-renderer"
        :kind="content.kind"
        :lang="content.lang"
        :files="content.files"
        :options="content.options"
        :available="content.available"
        :duration="content.duration"
        :extraFields="extra_fields"
        :progress="progress"
        :userId="currentUserId"
        :userFullName="fullName"
        :timeSpent="time_spent"
        @startTracking="startTracking"
        @stopTracking="stopTracking"
        @updateProgress="updateProgress"
        @addProgress="addProgress"
        @updateContentState="updateContentState"
        @navigateTo="navigateTo"
        @error="onError"
      />
      <QuizRenderer
        v-else-if="practiceQuiz || survey"
        class="content-renderer"
        :style="{ paddingBottom: windowIsSmall ? '80px' : '0px' }"
        :content="content"
        :extraFields="extra_fields"
        :progress="progress"
        :userId="currentUserId"
        :userFullName="fullName"
        :timeSpent="time_spent"
        :pastattempts="pastattempts"
        :mastered="complete"
        :masteryLevel="masteryLevel"
        :updateContentSession="wrappedUpdateContentSession"
        :isSurvey="survey"
        @startTracking="startTracking"
        @stopTracking="stopTracking"
        @updateInteraction="updateInteraction"
        @updateProgress="updateProgress"
        @updateContentState="updateContentState"
        @repeat="repeat"
      />
      <AssessmentWrapper
        v-else
        class="content-renderer"
        :kind="content.kind"
        :files="content.files"
        :lang="content.lang"
        :randomize="content.randomize"
        :masteryModel="content.masteryModel"
        :assessmentIds="content.assessmentIds"
        :available="content.available"
        :extraFields="extra_fields"
        :progress="progress"
        :userId="currentUserId"
        :userFullName="fullName"
        :timeSpent="time_spent"
        :pastattempts="pastattempts"
        :mastered="complete"
        :totalattempts="totalattempts"
        @startTracking="startTracking"
        @stopTracking="stopTracking"
        @updateInteraction="updateInteraction"
        @updateProgress="updateProgress"
        @updateContentState="updateContentState"
      />
    </template>
    <KCircularLoader v-else />

    <CompletionModal
      v-if="progress >= 1 && wasIncomplete"
      ref="completionModal"
      :isUserLoggedIn="isUserLoggedIn"
      :contentNodeId="content.id"
      :lessonId="lessonId"
      :isQuiz="practiceQuiz"
      :isSurvey="survey"
      @close="markAsComplete"
      @shouldFocusFirstEl="findFirstEl()"
    />
  </div>

</template>


<script>

  import get from 'lodash/get';
  import { mapState, mapGetters } from 'vuex';
  import { ContentNodeResource } from 'kolibri.resources';
  import responsiveWindowMixin from 'kolibri.coreVue.mixins.responsiveWindowMixin';
  import router from 'kolibri.coreVue.router';
  import Modalities from 'kolibri-constants/Modalities';
  import { setContentNodeProgress } from '../composables/useContentNodeProgress';
  import useProgressTracking from '../composables/useProgressTracking';
  import AssessmentWrapper from './AssessmentWrapper';
  import commonLearnStrings from './commonLearnStrings';
  import CompletionModal from './CompletionModal';
  import QuizRenderer from './QuizRenderer';

  export default {
    name: 'ContentPage',
    metaInfo() {
      return {
        title: this.$tr('documentTitle', {
          contentTitle: this.content.title,
          channelTitle: this.content.ancestors[0].title,
        }),
      };
    },
    components: {
      AssessmentWrapper,
      CompletionModal,
      QuizRenderer,
    },
    mixins: [commonLearnStrings, responsiveWindowMixin],
    setup() {
      const {
        progress,
        time_spent,
        extra_fields,
        pastattempts,
        complete,
        totalattempts,
        context,
        initContentSession,
        updateContentSession,
        startTrackingProgress,
        stopTrackingProgress,
      } = useProgressTracking();
      return {
        progress,
        time_spent,
        extra_fields,
        pastattempts,
        complete,
        totalattempts,
        context,
        initContentSession,
        updateContentSession,
        startTracking: startTrackingProgress,
        stopTracking: stopTrackingProgress,
      };
    },
    props: {
      content: {
        type: Object,
        required: true,
        validator(val) {
          return val.kind && val.content_id;
        },
      },
      // only present when the content node is being viewed as part of lesson
      lessonId: {
        type: String,
        required: false,
        default: null,
      },
    },
    data() {
      return {
        wasIncomplete: false,
        sessionReady: false,
      };
    },
    computed: {
      ...mapGetters(['isUserLoggedIn', 'currentUserId']),
      ...mapState({
        fullName: state => state.core.session.full_name,
      }),
      practiceQuiz() {
        return get(this, ['content', 'options', 'modality']) === Modalities.QUIZ;
      },
      survey() {
        return get(this, ['content', 'options', 'modality']) === Modalities.SURVEY;
      },
      masteryLevel() {
        return get(this, ['context', 'mastery_level']);
      },
    },
    created() {
      return this.initSession();
    },
    mounted() {
      this.$emit('mounted');
    },
    methods: {
      setWasIncomplete() {
        this.wasIncomplete = this.progress < 1;
      },
      /*
       * Update the progress of the content node in the shared progress store
       * in the useContentNodeProgress composable. Do this to have a single
       * source of truth for referencing progress of content nodes.
       */
      cacheProgress() {
        setContentNodeProgress({ content_id: this.content.content_id, progress: this.progress });
      },
      wrappedUpdateContentSession(data) {
        return this.updateContentSession(data).then(this.cacheProgress);
      },
      updateInteraction({ progress, interaction }) {
        this.updateContentSession({ progress, interaction }).then(this.cacheProgress);
      },
      updateProgress(progress) {
        this.updateContentSession({ progress }).then(this.cacheProgress);
      },
      addProgress(progressDelta) {
        this.updateContentSession({ progressDelta }).then(this.cacheProgress);
      },
      updateContentState(contentState) {
        this.updateContentSession({ contentState });
      },
      navigateTo(message) {
        let id = message.nodeId;
        return ContentNodeResource.fetchModel({ id })
          .then(contentNode => {
            router.push(this.genContentLink(contentNode.id, null, contentNode.is_leaf, null, {}));
          })
          .catch(error => {
            this.$store.dispatch('handleApiError', error);
          });
      },
      markAsComplete() {
        this.wasIncomplete = false;
      },
      onError(error) {
        this.$store.dispatch('handleApiError', error);
      },
<<<<<<< HEAD
      initSession(repeat = false) {
        this.sessionReady = false;
        return this.initContentSession({
          nodeId: this.content.id,
          lessonId: this.lessonId,
          repeat,
        }).then(() => {
          this.sessionReady = true;
          this.setWasIncomplete();
          // Set progress into the content node progress store in case it was not already loaded
          this.cacheProgress();
        });
      },
      repeat() {
        this.stopTracking().then(() => {
          this.initSession(true);
=======
      findFirstEl() {
        this.$nextTick(() => {
          this.$refs.completionModal.focusFirstEl();
>>>>>>> 30e76e96
        });
      },
    },
    $trs: {
      documentTitle: {
        message: '{ contentTitle } - { channelTitle }',
        context: 'DO NOT TRANSLATE\nCopy the source string.',
      },
    },
  };

</script>


<style lang="scss" scoped>

  .content {
    z-index: 0;
    max-height: 100vh;
  }

</style><|MERGE_RESOLUTION|>--- conflicted
+++ resolved
@@ -234,7 +234,6 @@
       onError(error) {
         this.$store.dispatch('handleApiError', error);
       },
-<<<<<<< HEAD
       initSession(repeat = false) {
         this.sessionReady = false;
         return this.initContentSession({
@@ -251,11 +250,11 @@
       repeat() {
         this.stopTracking().then(() => {
           this.initSession(true);
-=======
+        });
+      },
       findFirstEl() {
         this.$nextTick(() => {
           this.$refs.completionModal.focusFirstEl();
->>>>>>> 30e76e96
         });
       },
     },
