--- conflicted
+++ resolved
@@ -186,28 +186,19 @@
         return;
       }
       const channelRootIds = channels.map(channel => channel.root);
-<<<<<<< HEAD
       ContentNodeResource.getCollection({ ids: channelRootIds })
         .fetch()
         .then(channelCollection => {
-          const rootNodes = _collectionState(channelCollection);
-          rootNodes.forEach(rootNode => {
-            rootNode.thumbnail = channels.find(
-              channel => channel.id === rootNode.channel_id
-            ).thumbnail;
+          // we want them to be in the same order as the channels list
+          const rootNodes = channels.map(channel => {
+            const node = _collectionState(channelCollection).find(n => n.channel_id === channel.id);
+            node.thumbnail = channel.thumbnail;
+            return node;
           });
           const pageState = { rootNodes };
           store.dispatch('SET_PAGE_STATE', pageState);
           store.dispatch('CORE_SET_PAGE_LOADING', false);
           store.dispatch('CORE_SET_ERROR', null);
-=======
-      ContentNodeResource.getCollection({ ids: channelRootIds }).fetch().then(channelCollection => {
-        // we want them to be in the same order as the channels list
-        const rootNodes = channels.map(channel => {
-          const node = _collectionState(channelCollection).find(n => n.channel_id === channel.id);
-          node.thumbnail = channel.thumbnail;
-          return node;
->>>>>>> 0c462484
         });
     },
     error => {
