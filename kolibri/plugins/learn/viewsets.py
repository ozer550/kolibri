from django.db.models import Count
from django.db.models import OuterRef
from django.db.models import Q
from django.db.models import Subquery
from django.db.models import Sum
from django.db.models.fields import IntegerField
from rest_framework.permissions import IsAuthenticated
from rest_framework.response import Response
from rest_framework.views import APIView

from kolibri.core.api import ReadOnlyValuesViewset
from kolibri.core.auth.models import Classroom
from kolibri.core.auth.models import Facility
from kolibri.core.content.api import ContentNodeProgressViewset
from kolibri.core.content.api import ContentNodeViewset
from kolibri.core.content.api import UserContentNodeViewset
from kolibri.core.content.models import ContentNode
from kolibri.core.exams.models import Exam
from kolibri.core.exams.models import exam_assignment_lookup
from kolibri.core.lessons.models import Lesson
from kolibri.core.logger.models import AttemptLog
from kolibri.core.logger.models import MasteryLog


contentnode_progress_viewset = ContentNodeProgressViewset()
contentnode_viewset = ContentNodeViewset()
user_contentnode_viewset = UserContentNodeViewset()


class LearnStateView(APIView):
    def get(self, request, format=None):
        """
        Returns some configuration variables applicable to users navigating learn.
        - in_classes: Whether the user is in any classes
        - can_download_externally: Whether the user can download content externally from Kolibri
        """
        if request.user.is_anonymous:
            default_facility = Facility.get_default_facility()
            can_download_externally = (
                default_facility.dataset.show_download_button_in_learn
                if default_facility
                else True
            )
            return Response(
                {
                    "in_classes": False,
                    "can_download_externally": can_download_externally,
                }
            )
        return Response(
            {
                "in_classes": request.user.memberships.exists(),
                "can_download_externally": request.user.dataset.show_download_button_in_learn,
            }
        )


def _map_contentnodes(request, content_ids):
    contentnodes = (
        contentnode_viewset.serialize_list(request, {"ids": content_ids})
        if content_ids
        else []
    )
    contentnode_map = {c["id"]: c for c in contentnodes}
    return contentnode_map


def _consolidate_lessons_data(request, lessons):
    lesson_contentnode_ids = set()
    for lesson in lessons:
        lesson_contentnode_ids |= {
            resource["contentnode_id"] for resource in lesson["resources"]
        }

    contentnode_progress = (
        contentnode_progress_viewset.serialize_list(
            request, {"ids": lesson_contentnode_ids}
        )
        if lesson_contentnode_ids
        else []
    )

    contentnode_map = _map_contentnodes(request, lesson_contentnode_ids)

    progress_map = {l["content_id"]: l["progress"] for l in contentnode_progress}

    for lesson in lessons:
        lesson["progress"] = {
            "resource_progress": sum(
                (
                    progress_map[resource["content_id"]]
                    for resource in lesson["resources"]
                    if resource["content_id"] in progress_map
                )
            ),
            "total_resources": len(lesson["resources"]),
        }
        missing_resource = False
        for resource in lesson["resources"]:
            resource["progress"] = progress_map.get(resource["content_id"], 0)
            resource["contentnode"] = contentnode_map.get(
                resource["contentnode_id"], None
            )
            missing_resource = missing_resource or not resource["contentnode"]
        lesson["missing_resource"] = missing_resource


class LearnerClassroomViewset(ReadOnlyValuesViewset):
    """
    Returns all Classrooms for which the requesting User is a member,
    along with all associated assignments.
    """

    permission_classes = (IsAuthenticated,)

    values = ("id", "name")

    def get_queryset(self):
        if self.request.user.is_anonymous:
            return Classroom.objects.none()
        return Classroom.objects.filter(membership__user=self.request.user)

    def consolidate(self, items, queryset):
        if not items:
            return items
        lessons = (
            Lesson.objects.filter(
                lesson_assignments__collection__membership__user=self.request.user,
                is_active=True,
                collection__in=(c["id"] for c in items),
            )
            .distinct()
            .values(
                "description", "id", "is_active", "title", "resources", "collection"
            )
        )
        _consolidate_lessons_data(self.request, lessons)

        user_masterylog_content_ids = MasteryLog.objects.filter(
            user=self.request.user
        ).values("summarylog__content_id")

        exams = (
            Exam.objects.filter(
                assignments__collection__membership__user=self.request.user,
                collection__in=(c["id"] for c in items),
            )
            .filter(Q(active=True) | Q(id__in=user_masterylog_content_ids))
            .annotate(
                closed=Subquery(
                    MasteryLog.objects.filter(
                        summarylog__content_id=OuterRef("id"), user=self.request.user
                    ).values("complete")[:1]
                ),
                score=Subquery(
                    AttemptLog.objects.filter(
                        sessionlog__content_id=OuterRef("id"), user=self.request.user
                    )
                    .order_by()
                    .values_list("item")
                    .distinct()
                    .values("masterylog")
                    .annotate(total_correct=Sum("correct"))
                    .values("total_correct"),
                    output_field=IntegerField(),
                ),
                answer_count=Subquery(
                    AttemptLog.objects.filter(
                        sessionlog__content_id=OuterRef("id"), user=self.request.user
                    )
                    .order_by()
                    .values_list("item")
                    .distinct()
                    .values("masterylog")
                    .annotate(total_complete=Count("id"))
                    .values("total_complete"),
                    output_field=IntegerField(),
                ),
            )
            .distinct()
            .values(
                "collection",
                "active",
                "archive",
                "id",
                "question_count",
                "title",
                "closed",
                "answer_count",
                "data_model_version",
                "score",
                "question_sources",
            )
        )
        exam_node_ids = set()

        for exam in exams:
            exam_node_ids |= {
                exercise_id
                for exercise_id, _ in exam_assignment_lookup(
                    exam.get("question_sources", [])
                )
            }

        available_exam_ids = set(
            ContentNode.objects.filter_by_uuids(exam_node_ids).values_list(
                "id", flat=True
            )
        )

        contentnode_map = _map_contentnodes(self.request, available_exam_ids)

        for exam in exams:
            closed = exam.pop("closed")
            score = exam.pop("score")
            answer_count = exam.pop("answer_count")
            if closed is not None:
                exam["progress"] = {
                    "closed": closed,
                    "score": score,
                    "answer_count": answer_count,
                    "started": True,
                }
            else:
                exam["progress"] = {
                    "score": None,
                    "answer_count": None,
                    "closed": None,
                    "started": False,
                }
<<<<<<< HEAD
            exam["missing_resource"] = any(
                exercise_id not in available_exam_ids
                for exercise_id, _ in exam_assignment_lookup(
                    exam.get("question_sources", [])
                )
            )
=======
            missing_resource = False
            for question_source in exam["question_sources"]:
                if question_source["exercise_id"] not in contentnode_map:
                    missing_resource = True
                    break
            exam["missing_resource"] = missing_resource
>>>>>>> f3c787de
        out_items = []
        for item in items:
            item["assignments"] = {
                "exams": [exam for exam in exams if exam["collection"] == item["id"]],
                "lessons": [
                    lesson for lesson in lessons if lesson["collection"] == item["id"]
                ],
            }
            out_items.append(item)
        return out_items


learner_classroom_viewset = LearnerClassroomViewset()


def _resumable_resources(classrooms):
    for classroom in classrooms:
        for lesson in classroom["assignments"]["lessons"]:
            for resource in lesson["resources"]:
                yield 0 < resource["progress"] < 1


class LearnHomePageHydrationView(APIView):
    def get(self, request, format=None):
        classrooms = []
        resumable_resources = []
        resumable_resources_progress = []
        if not request.user.is_anonymous:
            classrooms = learner_classroom_viewset.serialize_list(request)
            if not classrooms or not any(_resumable_resources(classrooms)):
                resumable_resources = user_contentnode_viewset.serialize_list(
                    request,
                    {"resume": True, "max_results": 12, "ordering": "-last_interacted"},
                )
                resumable_resources_progress = (
                    contentnode_progress_viewset.serialize_list(
                        request,
                        {
                            "resume": True,
                            "max_results": 12,
                            "ordering": "-last_interacted",
                        },
                    )
                )

        return Response(
            {
                "classrooms": classrooms,
                "resumable_resources": resumable_resources,
                "resumable_resources_progress": resumable_resources_progress,
            }
        )


def _map_lesson_classroom(item):
    return {
        "id": item.pop("collection__id"),
        "name": item.pop("collection__name"),
        "parent": item.pop("collection__parent_id"),
    }


class LearnerLessonViewset(ReadOnlyValuesViewset):
    """
    Special Viewset for Learners to view Lessons to which they are assigned.
    The core Lesson Viewset is locked down to Admin users only.
    """

    permission_classes = (IsAuthenticated,)

    values = (
        "id",
        "title",
        "description",
        "resources",
        "is_active",
        "collection",
        "collection__id",
        "collection__name",
        "collection__parent_id",
    )

    field_map = {"classroom": _map_lesson_classroom}

    def get_queryset(self):
        if self.request.user.is_anonymous:
            return Lesson.objects.none()
        return Lesson.objects.filter(
            lesson_assignments__collection__membership__user=self.request.user,
            is_active=True,
        )

    def consolidate(self, items, queryset):
        if not items:
            return items

        _consolidate_lessons_data(self.request, items)

        return items<|MERGE_RESOLUTION|>--- conflicted
+++ resolved
@@ -228,21 +228,14 @@
                     "closed": None,
                     "started": False,
                 }
-<<<<<<< HEAD
-            exam["missing_resource"] = any(
-                exercise_id not in available_exam_ids
-                for exercise_id, _ in exam_assignment_lookup(
-                    exam.get("question_sources", [])
-                )
-            )
-=======
             missing_resource = False
-            for question_source in exam["question_sources"]:
-                if question_source["exercise_id"] not in contentnode_map:
+            for exercise_id, _ in exam_assignment_lookup(
+                exam.get("question_sources", [])
+            ):
+                if exercise_id not in contentnode_map:
                     missing_resource = True
                     break
             exam["missing_resource"] = missing_resource
->>>>>>> f3c787de
         out_items = []
         for item in items:
             item["assignments"] = {
