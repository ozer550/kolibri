from django.templatetags.static import static

from kolibri.core import theme_hook
from kolibri.plugins import KolibriPluginBase
from kolibri.plugins.hooks import register_hook


class DefaultThemePlugin(KolibriPluginBase):
    pass


@register_hook
class DefaultThemeHook(theme_hook.ThemeHook):
    @property
    def theme(self):
        return {
            "signIn": {
                "background": static("assets/default_theme/background.jpg"),
<<<<<<< HEAD
                "backgroundImgCredit": "Thomas Van Den Driessche",
=======
                "backgroundImgCredit": "Lewa Wildlife Conservancy",
>>>>>>> 01cfaebb
                "topLogo": {
                    "style": "padding-left: 64px; padding-right: 64px; margin-bottom: 8px; margin-top: 8px",
                },
            },
            "logos": [
                {
                    "src": static("assets/default_theme/logo.ico"),
                    "content_type": "image/vnd.microsoft.icon",
                    "size": "32x32",
                },
                {
                    "src": static("assets/default_theme/kolibri-logo.svg"),
                    "content_type": "image/svg+xml",
                    # See https://web.dev/maskable-icon/ for details on what
                    # icons count as maskable. The default Kolibri logo is not,
                    # as the outer 'waves' circle gets cropped.
                    "maskable": False,
                    "size": "any",
                },
                {
                    "src": static("assets/default_theme/kolibri-logo-192.png"),
                    "content_type": "image/png",
                    "size": "192x192",
                },
                {
                    "src": static("assets/default_theme/kolibri-logo-512.png"),
                    "content_type": "image/png",
                    "size": "512x512",
                },
            ],
        }<|MERGE_RESOLUTION|>--- conflicted
+++ resolved
@@ -16,11 +16,7 @@
         return {
             "signIn": {
                 "background": static("assets/default_theme/background.jpg"),
-<<<<<<< HEAD
-                "backgroundImgCredit": "Thomas Van Den Driessche",
-=======
                 "backgroundImgCredit": "Lewa Wildlife Conservancy",
->>>>>>> 01cfaebb
                 "topLogo": {
                     "style": "padding-left: 64px; padding-right: 64px; margin-bottom: 8px; margin-top: 8px",
                 },
