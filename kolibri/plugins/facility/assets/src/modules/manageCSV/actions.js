import logger from 'kolibri.lib.logging';
import { TaskResource } from 'kolibri.resources';
import client from 'kolibri.client';
import urls from 'kolibri.urls';
import { TaskStatuses, TaskTypes } from '../../constants';

const logging = logger.getLogger(__filename);

function startCSVExport(store, logtype, creating, commitStart) {
  const params = {
    logtype: logtype,
  };
  if (!creating) {
    let promise = TaskResource.startexportlogcsv(params);
    return promise.then(task => {
      store.commit(commitStart, task.entity);
      return task.entity.id;
    });
  }
}

function startSummaryCSVExport(store) {
  return startCSVExport(
    store,
    'summary',
    store.getters.inSummaryCSVCreation,
    'START_SUMMARY_CSV_EXPORT'
  );
}

function startSessionCSVExport(store) {
  return startCSVExport(
    store,
    'session',
    store.getters.inSessionCSVCreation,
    'START_SESSION_CSV_EXPORT'
  );
}

function getExportedLogsInfo(store) {
  return client({
    path: urls['kolibri:core:exportedlogsinfo'](),
  }).then(response => {
    const data = response.entity;
    let sessionTimeStamp = null;
    if (data.session != null) {
      sessionTimeStamp = new Date(data.session * 1000);
      store.commit('SET_FINISHED_SESSION_CSV_CREATION', sessionTimeStamp);
    }
    let summaryTimeStamp = null;
    if (data.summary != null) {
      summaryTimeStamp = new Date(data.summary * 1000);
      store.commit('SET_FINISHED_SUMMARY_CSV_CREATION', summaryTimeStamp);
    }
  });
}

function checkTaskStatus(store, newTasks, taskType, taskId, commitStart, commitFinish) {
  // if task job has already been fetched, just continually check if its completed
  if (taskId) {
<<<<<<< HEAD
    const task = newTasks.find(task => task.id === taskId);

    if (task && task.status === TaskStatuses.COMPLETED) {
      store.commit(commitFinish, new Date());
=======
    const completed = filter(newTasks, {
      id: taskId,
    });
    if (completed.length > 0) {
      const task = completed[0];
      if (task.status === TaskStatuses.COMPLETED) {
        store.commit(commitFinish, new Date());
        TaskResource.deleteFinishedTask(taskId);
      }
>>>>>>> a304fd56
    }
  } else {
    const running = newTasks.filter(task => {
      return (
        task.type === taskType &&
        task.status !== TaskStatuses.COMPLETED &&
        task.status !== TaskStatuses.FAILED
      );
    });
    if (running.length > 0) store.commit(commitStart, running[0]);
  }
}

function refreshTaskList(store) {
  return TaskResource.fetchCollection({
    force: true,
  })
    .then(newTasks => {
      checkTaskStatus(
        store,
        newTasks,
        TaskTypes.EXPORTSESSIONLOGCSV,
        store.getters.sessionTaskId,
        'START_SESSION_CSV_EXPORT',
        'SET_FINISHED_SESSION_CSV_CREATION'
      );
      checkTaskStatus(
        store,
        newTasks,
        TaskTypes.EXPORTSUMMARYLOGCSV,
        store.getters.summaryTaskId,
        'START_SUMMARY_CSV_EXPORT',
        'SET_FINISHED_SUMMARY_CSV_CREATION'
      );
      checkTaskStatus(
        store,
        newTasks,
        TaskTypes.SYNCDATAPORTAL,
        store.state.facilityTaskId,
        'START_FACILITY_SYNC',
        'SET_FINISH_FACILITY_SYNC'
      );

      const completed = newTasks.filter(task => task.status === TaskStatuses.COMPLETED);

      if (completed.length > 0) {
        TaskResource.deleteFinishedTasks();
      }
    })
    .catch(error => {
      logging.error('There was an error while fetching the task list: ', error);
    });
}

export default {
  refreshTaskList,
  startSummaryCSVExport,
  startSessionCSVExport,
  getExportedLogsInfo,
};<|MERGE_RESOLUTION|>--- conflicted
+++ resolved
@@ -58,22 +58,11 @@
 function checkTaskStatus(store, newTasks, taskType, taskId, commitStart, commitFinish) {
   // if task job has already been fetched, just continually check if its completed
   if (taskId) {
-<<<<<<< HEAD
     const task = newTasks.find(task => task.id === taskId);
 
     if (task && task.status === TaskStatuses.COMPLETED) {
       store.commit(commitFinish, new Date());
-=======
-    const completed = filter(newTasks, {
-      id: taskId,
-    });
-    if (completed.length > 0) {
-      const task = completed[0];
-      if (task.status === TaskStatuses.COMPLETED) {
-        store.commit(commitFinish, new Date());
-        TaskResource.deleteFinishedTask(taskId);
-      }
->>>>>>> a304fd56
+      TaskResource.deleteFinishedTask(taskId);
     }
   } else {
     const running = newTasks.filter(task => {
@@ -116,12 +105,6 @@
         'START_FACILITY_SYNC',
         'SET_FINISH_FACILITY_SYNC'
       );
-
-      const completed = newTasks.filter(task => task.status === TaskStatuses.COMPLETED);
-
-      if (completed.length > 0) {
-        TaskResource.deleteFinishedTasks();
-      }
     })
     .catch(error => {
       logging.error('There was an error while fetching the task list: ', error);
