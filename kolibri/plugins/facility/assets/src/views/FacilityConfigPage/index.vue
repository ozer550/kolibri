--- conflicted
+++ resolved
@@ -174,9 +174,11 @@
         }
         return null;
       },
-<<<<<<< HEAD
       lastPartId() {
         return this.facilityId.slice(0, 4);
+      },
+      enableChangePassword() {
+        return this.settings['learner_can_login_with_no_password'];
       },
     },
     watch: {
@@ -191,10 +193,6 @@
           this.createSnackbar(this.coreString('changesNotSavedNotification'));
           this.$store.commit('facilityConfig/RESET_FACILITY_NAME_STATES');
         }
-=======
-      enableChangePassword() {
-        return this.settings['learner_can_login_with_no_password'];
->>>>>>> 18affe6d
       },
     },
     mounted() {
