<template>

  <div class="user-roster">

    <div class="header">
      <h1>
        All Users
      </h1>
      <span> ( {{ visibleUsers.length }} )</span>
    </div>

    <div class="toolbar">
      <label for="type-filter" class="visuallyhidden">Filter User Type</label>
      <select v-model="roleFilter" id="type-filter" name="type-filter">
        <option selected value="all"> All Users </option>
        <option value="admin"> Admins </option>
        <option value="learner"> Learners </option>
      </select>

<<<<<<< HEAD
      <div class="searchbar" role="search">
=======
      <div class="create">
        <user-create-modal></user-create-modal>
      </div>

      <div class="searchbar">
>>>>>>> 559e224f
        <svg class="icon" src="../icons/search.svg" role="presentation" aria-hidden="true"></svg>
        <input
          aria-label="Search for a user..."
          type="search"
          v-model="searchFilter"
          placeholder="Search for a user...">
      </div>

    </div>

    <hr>

    <table class="roster">

      <caption class="visuallyhidden">Users</caption>

      <!-- Table Headers -->
      <thead>
        <tr>
<<<<<<< HEAD
          <th class="col-header" scope="col"> Full Name </th>
          <th class="col-header" scope="col"> Username </th>
=======
          <th class="col-header" scope="col"> Student Name </th>
          <th class="col-header table-username" scope="col"> Username </th>
>>>>>>> 559e224f
          <th class="col-header" scope="col"> Edit </th>
        </tr>
      </thead>

      <!-- Table body -->
      <tbody>
        <tr v-for="user in visibleUsers">
          <!-- Full Name field -->
          <th scope="row" class="table-cell">
            {{user.full_name}}

            <!-- Logic for role tags -->
            <span class="user-role" v-for="role in user.roles">
              {{role.kind | capitalize}}
            </span>
          </th>

          <!-- Username field -->
          <td class="table-cell table-username">
            {{user.username}}
          </td>

          <!-- Edit field -->
          <td class="table-cell">
            <user-edit-modal
              :userid="user.id"
              :roles="user.roles"
              :username="user.username"
              :fullname="user.full_name">
            </user-edit-modal>
          </td>

        </tr>
      </tbody>

    </table>

  </div>

</template>


<script>

  const actions = require('../../actions');

  module.exports = {
    components: {
      'user-create-modal': require('./user-create-modal'),
      'user-edit-modal': require('./user-edit-modal'),
    },
    // Has to be a funcion due to vue's treatment of data
    data: () => ({
      roleFilter: '',
      searchFilter: '',
    }),
    computed: {
      visibleUsers() {
        const roleFilter = this.roleFilter;
        // creates array of words in filter, removes empty strings
        const searchFilter = this.searchFilter.split(' ').filter(Boolean).map(
          // returns an array of search parameters, ignoring case
          (query) => new RegExp(query, 'i'));

        return this.users.filter((user) => {
          // fullname created using es6 templates
          const names = [user.full_name, user.username];

          let hasRole = true;
          let hasName = true;

          // check for filters
          if (roleFilter !== 'all') {
            // check for learner
            if (roleFilter === 'learner') {
              hasRole = !(user.roles.length);
            } else {
              hasRole = false;

              // actual check for roles
              user.roles.forEach(roleObject => {
                if (roleObject.kind === roleFilter) {
                  hasRole = true;
                }
              });
            }
          }

          // makes sure there's text in the search box
          if (searchFilter.length) {
            hasName = false;

            // check for searchFilter phrase in user's names
            for (const name of names) {
              // test name through all filters
              if (searchFilter.every(nameFilter => nameFilter.test(name))) {
                hasName = true;
              }
            }
          }

          // determines whether name should be on list
          return hasRole && hasName;

          // aphabetize based on username
        }).sort((user1, user2) => user1.username[0] > user2.username[0]);
      },
    },
    vuex: {
      getters: {
        users: state => state.pageState.users,
      },
      actions: {
        deleteUser: actions.deleteUser,
      },
    },
  };

</script>


<style lang="stylus" scoped>

  @require '~core-theme.styl'

  // Padding height that separates rows from eachother
  $row-padding = 1.5em

  .toolbar:after
    content: ''
    display: table
    clear: both

  // Toolbar Styling
  .create
    float: right

  input[type='search']
    display: inline-block
    box-sizing: border-box
    position: relative
    top: 0
    left: 10px
    height: 100%
    width: 88%
    border-color: transparent
    background-color: transparent
    clear: both
    &:focus
      outline: none
      border-color: transparent

  #type-filter
    float: left
    background-color: $core-bg-light
    border-color: $core-action-light
    height: 35px
    outline: none

  .header h1
    display: inline-block

  hr
    background-color: $core-text-annotation
    height: 1px
    border: none

  tr
    text-align: left

  .roster
    width: 100%
    word-break: break-all

  .col-header
    padding-bottom: (1.2 * $row-padding)
    color: $core-text-annotation
    font-weight: normal
    font-size: 80%

  .table-cell
    font-weight: normal // compensates for <th> cells
    padding-bottom: $row-padding
    color: $core-text-default

  .user-role
    background-color: $core-text-annotation
    color: $core-bg-light
    padding-left: 1em
    padding-right: 1em
    border-radius: 40px
    margin-left: 20px

  .searchbar .icon
    display: inline-block
    float: left
    position: relative
    fill: $core-text-annotation
    left: 5px
    top: 5px

  .searchbar
    border-radius: 5px
    padding: inherit
    border: 1px solid #c0c0c0
    width: 50%
    min-width: 200px
    max-width: 300px
    height: 35px
    float: left
    position: relative
    left: 10px
  @media screen and (min-width: $portrait-breakpoint + 1)
    .searchbar
      font-size: 1em
      width: 100%
  @media screen and (max-width: $portrait-breakpoint)
    .create, #type-filter
      box-sizing: border-box
      width: 50%
    .searchbar
      font-size: 0.8em
      width: 100%
      display: table-row
    .table-username
      display: none
    .user-role
      display: inline-block

</style><|MERGE_RESOLUTION|>--- conflicted
+++ resolved
@@ -17,15 +17,11 @@
         <option value="learner"> Learners </option>
       </select>
 
-<<<<<<< HEAD
-      <div class="searchbar" role="search">
-=======
       <div class="create">
         <user-create-modal></user-create-modal>
       </div>
 
-      <div class="searchbar">
->>>>>>> 559e224f
+      <div class="searchbar" role="search">
         <svg class="icon" src="../icons/search.svg" role="presentation" aria-hidden="true"></svg>
         <input
           aria-label="Search for a user..."
@@ -45,13 +41,8 @@
       <!-- Table Headers -->
       <thead>
         <tr>
-<<<<<<< HEAD
           <th class="col-header" scope="col"> Full Name </th>
-          <th class="col-header" scope="col"> Username </th>
-=======
-          <th class="col-header" scope="col"> Student Name </th>
           <th class="col-header table-username" scope="col"> Username </th>
->>>>>>> 559e224f
           <th class="col-header" scope="col"> Edit </th>
         </tr>
       </thead>
