--- conflicted
+++ resolved
@@ -64,13 +64,8 @@
   import coreModal from 'kolibri.coreVue.components.coreModal';
   import kTextbox from 'kolibri.coreVue.components.kTextbox';
   import kButton from 'kolibri.coreVue.components.kButton';
-<<<<<<< HEAD
   import kSelect from 'kolibri.coreVue.components.kSelect';
-
-  import uiAlert from 'keen-ui/src/UiAlert';
-=======
   import uiAlert from 'kolibri.coreVue.components.uiAlert';
->>>>>>> 45ef5cfa
 
   export default {
     name: 'editUserModal',
