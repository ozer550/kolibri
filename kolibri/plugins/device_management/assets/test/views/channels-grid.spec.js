--- conflicted
+++ resolved
@@ -85,17 +85,11 @@
     ]);
     const wrapper = makeWrapper({ store });
     const { channelListItems } = getElements(wrapper);
-<<<<<<< HEAD
-    const items = channelListItems();
-    expect(items.at(0).props().channel.id).toEqual('awesome_channel');
-    expect(items.at(1).props().channel.id).toEqual('beautiful_channel');
-=======
     return wrapper.vm.$nextTick().then(() => {
       const items = channelListItems();
-      expect(items.at(1).props().channel.id).to.equal('awesome_channel');
-      expect(items.at(0).props().channel.id).to.equal('beautiful_channel');
+      expect(items.at(0).props().channel.id).toBe('awesome_channel');
+      expect(items.at(1).props().channel.id).toBe('beautiful_channel');
     });
->>>>>>> e582cd15
   });
 
   it('a modal appears if channel is selected for deletion', () => {
