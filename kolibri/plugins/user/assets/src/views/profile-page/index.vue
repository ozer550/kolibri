--- conflicted
+++ resolved
@@ -18,47 +18,6 @@
     <h3>{{ $tr('role') }}</h3>
     <p>{{ role }}</p>
 
-<<<<<<< HEAD
-    <template v-if="!isSuperuser">
-      <h3>{{ $tr('points') }}</h3>
-      <p>
-        <points-icon class="points-icon" :active="true"/>
-        <span class="points-num">{{ $formatNumber(totalPoints) }}</span>
-      </p>
-    </template>
-
-    <form @submit.prevent="submitEdits">
-
-      <h3>{{ $tr('username') }}</h3>
-      <core-textbox
-        v-if="canEditUsername"
-        :disabled="busy"
-        :invalid="error"
-        :error="errorMessage"
-        v-model="username"
-        autocomplete="username"
-        type="text"
-      />
-      <p v-else>{{ session.username }}</p>
-
-      <h3>{{ $tr('name') }}</h3>
-      <core-textbox
-        v-if="canEditName"
-        :disabled="busy"
-        v-model="full_name"
-        autocomplete="name"
-        type="text"
-      />
-      <p v-else>{{ session.full_name }}</p>
-
-      <k-button
-        v-if="canEditUsername || canEditName"
-        :disabled="busy"
-        :primary="true"
-        :text="$tr('updateProfile')"
-        class="submit"
-        type="submit"
-=======
     <h3>{{ $tr('points') }}</h3>
     <p>
       <points-icon class="points-icon" :active="true"/>
@@ -110,7 +69,6 @@
         :text="$tr('updateProfile')"
         :primary="true"
         :disabled="busy"
->>>>>>> f10c4401
       />
     </form>
   </div>
@@ -130,10 +88,7 @@
     totalPoints,
   } from 'kolibri.coreVue.vuex.getters';
   import responsiveWindow from 'kolibri.coreVue.mixins.responsiveWindow';
-<<<<<<< HEAD
-=======
   import { validateUsername } from 'kolibri.utils.validators';
->>>>>>> f10c4401
   import { fetchPoints } from 'kolibri.coreVue.vuex.actions';
   import kButton from 'kolibri.coreVue.components.kButton';
   import kTextbox from 'kolibri.coreVue.components.kTextbox';
@@ -262,16 +217,6 @@
         error: state => state.pageState.error,
         errorMessage: state => state.pageState.errorMessage,
         success: state => state.pageState.success,
-<<<<<<< HEAD
-        busy: state => state.pageState.busy,
-        backendErrorMessage: state => state.pageState.errorMessage,
-        isSuperuser: getters.isSuperuser,
-        isAdmin: getters.isAdmin,
-        isCoach: getters.isCoach,
-        isLearner: getters.isLearner,
-        totalPoints: getters.totalPoints,
-=======
->>>>>>> f10c4401
       },
       actions: {
         editProfile,
