<template>

  <div class="fh">

    <FacilityModal
      v-if="facilityModalVisible"
      @cancel="closeFacilityModal"
      @submit="closeFacilityModal"
    />

    <div class="wrapper-table">
      <div class="table-row main-row" :style="backgroundImageStyle">
        <div class="table-cell main-cell">
          <div class="box" :style="{ backgroundColor: $themePalette.grey.v_100 }">
            <CoreLogo
              v-if="$kolibriBranding.signIn.topLogo"
              class="logo"
              :src="$kolibriBranding.signIn.topLogo.src"
              :alt="$kolibriBranding.signIn.topLogo.alt"
              :style="$kolibriBranding.signIn.topLogo.style"
            />
            <h1
              v-if="$kolibriBranding.signIn.showTitle"
              class="kolibri-title"
              :class="$computedClass({color: $themeBrand.primary.v_300})"
              :style="$kolibriBranding.signIn.titleStyle"
            >
              {{ logoText }}
            </h1>
            <p
              v-if="$kolibriBranding.signIn.showPoweredBy"
              :style="$kolibriBranding.signIn.poweredByStyle"
              class="small-text"
            >
              <KButton
                v-if="oidcProviderFlow"
                :text="$tr('poweredByKolibri')"
                appearance="basic-link"
                @click="whatsThisModalVisible = true"
              />
              <KExternalLink
                v-else
                :text="$tr('poweredByKolibri')"
                :primary="true"
                href="https://learningequality.org/r/powered_by_kolibri"
                target="_blank"
                appearance="basic-link"
              />
            </p>
            <form ref="form" class="login-form" @submit.prevent="signIn">
              <UiAlert
                v-if="invalidCredentials"
                type="error"
                :dismissible="false"
              >
                {{ $tr('signInError') }}
              </UiAlert>
              <transition name="textbox">
                <KTextbox
                  id="username"
                  ref="username"
                  v-model="username"
                  autocomplete="username"
                  :autofocus="!hasMultipleFacilities"
                  :label="coreString('usernameLabel')"
                  :invalid="usernameIsInvalid"
                  :invalidText="usernameIsInvalidText"
                  @blur="handleUsernameBlur"
                  @input="showDropdown = true"
                  @keydown="handleKeyboardNav"
                />
              </transition>
              <transition name="list">
                <div class="suggestions-wrapper">
                  <ul
                    v-if="simpleSignIn && suggestions.length"
                    v-show="showDropdown"
                    class="suggestions"
                    :style="{backgroundColor: $themeTokens.surface}"
                  >
                    <UiAutocompleteSuggestion
                      v-for="(suggestion, i) in suggestions"
                      :key="i"
                      :suggestion="suggestion"
                      :style="suggestionStyle(i)"
                      @mousedown.native="fillUsername(suggestion)"
                    />
                  </ul>
                </div>
              </transition>
              <transition name="textbox">
                <KTextbox
                  v-if="needPasswordField"
                  id="password"
                  ref="password"
                  v-model="password"
                  type="password"
                  autocomplete="current-password"
                  :label="coreString('passwordLabel')"
                  :autofocus="simpleSignIn"
                  :invalid="passwordIsInvalid"
                  :invalidText="passwordIsInvalidText"
                  :floatingLabel="!autoFilledByChromeAndNotEdited"
                  @blur="passwordBlurred = true"
                  @input="handlePasswordChanged"
                />
              </transition>
              <div>
                <KButton
                  class="login-btn"
                  type="submit"
                  :text="coreString('signInLabel')"
                  :primary="true"
                  :disabled="busy"
                />
              </div>
            </form>

            <p class="create">
              <KRouterLink
                v-if="canSignUp"
                :text="$tr('createAccountAction')"
                :to="signUpPage"
                :primary="true"
                appearance="flat-button"
              />
            </p>
            <div slot="options">
              <component :is="component" v-for="component in loginOptions" :key="component.name" />
            </div>
            <p
              v-if="showGuestAccess"
              class="guest small-text"
            >
              <KExternalLink
                :text="$tr('accessAsGuest')"
                :href="guestURL"
                :primary="true"
                appearance="basic-link"
              />
            </p>
          </div>
        </div>
      </div>
      <div class="table-row">
        <div class="table-cell footer-cell" :style="{ backgroundColor: $themeTokens.surface }">
          <LanguageSwitcherFooter />
          <div class="small-text">
            <span class="version-string">
              {{ versionMsg }}
            </span>
            <CoreLogo
              v-if="this.$kolibriBranding.signIn.showKolibriFooterLogo"
              class="footer-logo"
            />
            <span v-else> • </span>
            <KButton
              :text="coreString('usageAndPrivacyLabel')"
              appearance="basic-link"
              @click="privacyModalVisible = true"
            />
          </div>
        </div>
      </div>
    </div>

    <PrivacyInfoModal
      v-if="privacyModalVisible"
      @submit="privacyModalVisible = false"
      @cancel="privacyModalVisible = false"
    />

    <KModal
      v-if="whatsThisModalVisible"
      :title="$tr('whatsThis')"
      :submitText="coreString('closeAction')"
      @submit="whatsThisModalVisible = false"
      @cancel="whatsThisModalVisible = false"
    >
      <p>{{ $tr('oidcGenericExplanation') }}</p>
      <p>
        <KExternalLink
          text="https://learningequality.org/kolibri"
          :primary="true"
          href="https://learningequality.org/r/powered_by_kolibri"
          target="_blank"
          appearance="basic-link"
        />
      </p>
    </KModal>

  </div>

</template>


<script>

  import { mapState, mapGetters, mapActions } from 'vuex';
  import { FacilityUsernameResource } from 'kolibri.resources';
  import commonCoreStrings from 'kolibri.coreVue.mixins.commonCoreStrings';
  import { LoginErrors } from 'kolibri.coreVue.vuex.constants';
  import CoreLogo from 'kolibri.coreVue.components.CoreLogo';
  import { validateUsername } from 'kolibri.utils.validators';
  import UiAutocompleteSuggestion from 'keen-ui/src/UiAutocompleteSuggestion';
  import PrivacyInfoModal from 'kolibri.coreVue.components.PrivacyInfoModal';
  import branding from 'kolibri.utils.branding';
  import UiAlert from 'keen-ui/src/UiAlert';
  import responsiveWindowMixin from 'kolibri.coreVue.mixins.responsiveWindowMixin';
  import urls from 'kolibri.urls';
  import loginComponents from 'kolibri.utils.loginComponents';
  import { PageNames } from '../../constants';
  import LanguageSwitcherFooter from '../LanguageSwitcherFooter';
  import getUrlParameter from '../getUrlParameter';
  import FacilityModal from './FacilityModal';
  import plugin_data from 'plugin_data';

  export default {
    name: 'SignInPage',
    metaInfo() {
      return {
        title: this.$tr('documentTitle'),
      };
    },
    components: {
      FacilityModal,
      CoreLogo,
      UiAutocompleteSuggestion,
      UiAlert,
      LanguageSwitcherFooter,
      PrivacyInfoModal,
    },
    mixins: [responsiveWindowMixin, commonCoreStrings],
    data() {
      return {
        username: '',
        password: '',
        usernameSuggestions: [],
        facilityModalVisible: this.$store.state.signIn.hasMultipleFacilities,
        suggestionTerm: '',
        showDropdown: true,
        highlightedIndex: -1,
        usernameBlurred: false,
        passwordBlurred: false,
        formSubmitted: false,
        autoFilledByChromeAndNotEdited: false,
        privacyModalVisible: false,
        whatsThisModalVisible: false,
      };
    },
    computed: {
      ...mapGetters(['facilityConfig']),
      // backend's default facility on load
      ...mapState(['facilityId']),
      ...mapState('signIn', ['hasMultipleFacilities']),
      ...mapState({
        passwordMissing: state => state.core.loginError === LoginErrors.PASSWORD_MISSING,
        invalidCredentials: state => state.core.loginError === LoginErrors.INVALID_CREDENTIALS,
        busy: state => state.core.signInBusy,
      }),
      simpleSignIn() {
        return this.facilityConfig.learner_can_login_with_no_password;
      },
      suggestions() {
        // Filter suggestions on the client side so we don't hammer the server
        return this.usernameSuggestions.filter(sug =>
          sug.toLowerCase().startsWith(this.username.toLowerCase())
        );
      },
      usernameIsInvalidText() {
        if (this.usernameBlurred || this.formSubmitted) {
          if (this.username === '') {
            return this.coreString('requiredFieldError');
          } else if (!validateUsername(this.username)) {
            return this.coreString('usernameNotAlphaNumError');
          }
        }
        return '';
      },
      usernameIsInvalid() {
        return Boolean(this.usernameIsInvalidText);
      },
      passwordIsInvalidText() {
        if (this.passwordBlurred || this.formSubmitted) {
          if (this.simpleSignIn && this.password === '') {
            return this.$tr('requiredForCoachesAdmins');
          } else if (this.password === '') {
            return this.coreString('requiredFieldError');
          }
        }
        return '';
      },
      passwordIsInvalid() {
        // prevent validation from showing when we only think that the password is empty
        if (this.autoFilledByChromeAndNotEdited) {
          return false;
        }
        return Boolean(this.passwordIsInvalidText);
      },
      formIsValid() {
        if (this.simpleSignIn) {
          return !this.usernameIsInvalid;
        }
        return !this.usernameIsInvalid && !this.passwordIsInvalid;
      },
      canSignUp() {
        return this.facilityConfig.learner_can_sign_up;
      },
      signUpPage() {
        if (this.nextParam) {
          return { name: PageNames.SIGN_UP, query: { next: this.nextParam } };
        }
        return { name: PageNames.SIGN_UP };
      },
      versionMsg() {
        return this.$tr('poweredBy', { version: __version });
      },
      hasServerError() {
        return Boolean(this.passwordMissing || this.invalidCredentials);
      },
      needPasswordField() {
        return !this.simpleSignIn || this.hasServerError;
      },
      showGuestAccess() {
        return this.facilityConfig.allow_guest_access && !this.oidcProviderFlow;
      },
      logoText() {
        return this.$kolibriBranding.signIn.title
          ? this.$kolibriBranding.signIn.title
          : this.coreString('kolibriLabel');
      },
      guestURL() {
        return urls['kolibri:core:guest']();
      },
      backgroundImageStyle() {
<<<<<<< HEAD
        if (this.$kolibriBranding.signIn.background) {
          return {
            backgroundColor: this.$themeTokens.primary,
            backgroundImage: `linear-gradient(rgba(0, 0, 0, 0.7), rgba(0, 0, 0, 0.7)), url(${this.$kolibriBranding.signIn.background})`,
=======
        if (this.$theme.signIn.background) {
          const scrimOpacity =
            this.$theme.signIn.scrimOpacity !== null ? this.$theme.signIn.scrimOpacity : 0.7;
          return {
            backgroundColor: this.$themeTokens.primary,
            backgroundImage: `linear-gradient(rgba(0, 0, 0, ${scrimOpacity}), rgba(0, 0, 0, ${scrimOpacity})), url(${
              this.$theme.signIn.background
            })`,
>>>>>>> 0b67b18f
          };
        }
        return { backgroundColor: this.$themeBrand.primary.v_900 };
      },
      oidcProviderFlow() {
        return plugin_data.oidcProviderEnabled && this.nextParam;
      },
      nextParam() {
        // query is after hash
        if (this.$route.query.next) {
          return this.$route.query.next;
        }
        // query is before hash
        return getUrlParameter('next');
      },
      loginOptions() {
        // POC, in the future sorting of different login options can be implemented
        return [...loginComponents];
      },
    },
    watch: {
      username(newVal) {
        this.setSuggestionTerm(newVal);
      },
    },
    created() {
      this.$kolibriBranding = branding;
    },
    mounted() {
      /*
        Chrome has non-standard behavior with auto-filled text fields where
        the value shows up as an empty string even though there is text in
        the field:
          https://bugs.chromium.org/p/chromium/issues/detail?id=669724
        As super-brittle hack to detect the presence of auto-filled text and
        work-around it, we look for a change in background color as described
        here:
          https://stackoverflow.com/a/35783761
      */
      setTimeout(() => {
        const bgColor = window.getComputedStyle(this.$refs.username.$el.querySelector('input'))
          .backgroundColor;

        if (bgColor === 'rgb(250, 255, 189)') {
          this.autoFilledByChromeAndNotEdited = true;
        }
      }, 250);
    },
    methods: {
      ...mapActions(['kolibriLogin']),
      closeFacilityModal() {
        this.facilityModalVisible = false;
        this.$nextTick().then(() => {
          this.$refs.username.focus();
        });
      },
      setSuggestionTerm(newVal) {
        if (newVal !== null && typeof newVal !== 'undefined') {
          // Only check if defined or not null
          if (newVal.length < 3) {
            // Don't search for suggestions if less than 3 characters entered
            this.suggestionTerm = '';
            this.usernameSuggestions = [];
          } else if (
            (!newVal.startsWith(this.suggestionTerm) && this.suggestionTerm.length) ||
            !this.suggestionTerm.length
          ) {
            // We have already set a suggestion search term
            // The currently set suggestion term does not match the current username
            // Or we do not currently have a suggestion term set
            // Set it to the new term and fetch new suggestions
            this.suggestionTerm = newVal;
            this.setSuggestions();
          }
        }
      },
      setSuggestions() {
        FacilityUsernameResource.fetchCollection({
          getParams: {
            facility: this.facility,
            search: this.suggestionTerm,
          },
        })
          .then(users => {
            this.usernameSuggestions = users.map(user => user.username);
            this.showDropdown = true;
          })
          .catch(() => {
            this.usernameSuggestions = [];
          });
      },
      handleKeyboardNav(e) {
        switch (e.code) {
          case 'ArrowDown':
            if (this.showDropdown && this.suggestions.length) {
              this.highlightedIndex = Math.min(
                this.highlightedIndex + 1,
                this.suggestions.length - 1
              );
            }
            break;
          case 'ArrowUp':
            if (this.showDropdown && this.suggestions.length) {
              this.highlightedIndex = Math.max(this.highlightedIndex - 1, -1);
            }
            break;
          case 'Escape':
            this.showDropdown = false;
            break;
          case 'Enter':
            if (this.highlightedIndex < 0) {
              this.showDropdown = false;
            } else {
              this.fillUsername(this.suggestions[this.highlightedIndex]);
              e.preventDefault();
            }
            break;
          default:
            this.showDropdown = true;
        }
      },
      fillUsername(username) {
        // Only do this if we have been passed a non-null value
        if (username !== null && typeof username !== 'undefined') {
          this.username = username;
          this.showDropdown = false;
          this.highlightedIndex = -1;
          // focus on input after selection
          this.$refs.username.focus();
        }
      },
      handleUsernameBlur() {
        this.usernameBlurred = true;
        this.showDropdown = false;
      },
      signIn() {
        this.formSubmitted = true;
        if (this.formIsValid) {
          const sessionPayload = {
            username: this.username,
            password: this.password,
            facility: this.facilityId,
          };
          if (plugin_data.oidcProviderEnabled) {
            sessionPayload['next'] = this.nextParam;
          } else if (this.$route.query.redirect && !this.nextParam) {
            // Go to URL in 'redirect' query param, if arriving from AuthMessage
            sessionPayload['next'] = this.$route.query.redirect;
          }
          this.kolibriLogin(sessionPayload).catch();
        } else {
          this.focusOnInvalidField();
        }
      },
      focusOnInvalidField() {
        if (this.usernameIsInvalid) {
          this.$refs.username.focus();
        } else if (this.passwordIsInvalid) {
          this.$refs.password.focus();
        }
      },
      handlePasswordChanged() {
        this.autoFilledByChromeAndNotEdited = false;
      },
      suggestionStyle(i) {
        return {
          backgroundColor: this.highlightedIndex === i ? this.$themePalette.grey.v_200 : '',
        };
      },
    },
    $trs: {
      createAccountAction: 'Create an account',
      poweredByKolibri: 'Powered by Kolibri',
      whatsThis: "What's this?",
      oidcGenericExplanation:
        'Kolibri is an e-learning platform. You can also use your Kolibri account to log in to some third-party applications.',
      // Disable the rule here because we will keep this unused string in case we need it later on.
      // eslint-disable-next-line kolibri/vue-no-unused-translations
      oidcSpecificExplanation:
        "You were sent here from the application '{app_name}'. Kolibri is an e-learning platform, and you can also use your Kolibri account to access '{app_name}'.",
      accessAsGuest: 'Explore without account',
      signInError: 'Incorrect username or password',
      poweredBy: 'Kolibri {version}',
      requiredForCoachesAdmins: 'Password is required for coaches and admins',
      documentTitle: 'User Sign In',
    },
  };

</script>


<style lang="scss" scoped>

  @import '~kolibri.styles.definitions';

  .fh {
    height: 100%;
  }

  .wrapper-table {
    display: table;
    width: 100%;
    height: 100%;
    text-align: center;
  }

  .table-row {
    display: table-row;
  }

  .main-row {
    text-align: center;
    background-repeat: no-repeat;
    background-position: center;
    background-size: cover;
  }

  .table-cell {
    display: table-cell;
  }

  .main-cell {
    height: 100%;
    vertical-align: middle;
  }

  .box {
    @extend %dropshadow-16dp;

    width: 300px;
    padding: 16px 32px;
    margin: 16px auto;
    border-radius: $radius;
  }

  .login-form {
    text-align: left;
  }

  .login-btn {
    width: calc(100% - 16px);
  }

  .create {
    margin-top: 32px;
    margin-bottom: 8px;
  }

  .guest {
    margin-top: 8px;
    margin-bottom: 16px;
  }

  .small-text {
    font-size: 0.8em;
  }

  .version-string {
    white-space: nowrap;
  }

  .footer-cell {
    @extend %dropshadow-8dp;

    padding: 16px;
  }

  .footer-cell .small-text {
    margin-top: 8px;
  }

  .suggestions-wrapper {
    position: relative;
    width: 100%;
  }

  .suggestions {
    @extend %dropshadow-1dp;

    position: absolute;
    z-index: 8;
    width: 100%;
    padding: 0;
    margin: 0;
    // Move up snug against the textbox
    margin-top: -2em;
    list-style-type: none;
  }

  .textbox-enter-active {
    transition: opacity 0.5s;
  }

  .textbox-enter {
    opacity: 0;
  }

  .list-leave-active {
    transition: opacity 0.1s;
  }

  .textbox-leave {
    transition: opacity 0s;
  }

  .logo {
    width: 100%;
    max-width: 65vh; // not compatible with older browsers
    height: auto;
  }

  .kolibri-title {
    margin-top: 0;
    margin-bottom: 8px;
    font-size: 24px;
    font-weight: 100;
  }

  .footer-logo {
    position: relative;
    top: -1px;
    display: inline-block;
    height: 24px;
    margin-right: 10px;
    margin-left: 8px;
    vertical-align: middle;
  }

</style><|MERGE_RESOLUTION|>--- conflicted
+++ resolved
@@ -333,21 +333,14 @@
         return urls['kolibri:core:guest']();
       },
       backgroundImageStyle() {
-<<<<<<< HEAD
         if (this.$kolibriBranding.signIn.background) {
-          return {
-            backgroundColor: this.$themeTokens.primary,
-            backgroundImage: `linear-gradient(rgba(0, 0, 0, 0.7), rgba(0, 0, 0, 0.7)), url(${this.$kolibriBranding.signIn.background})`,
-=======
-        if (this.$theme.signIn.background) {
           const scrimOpacity =
             this.$theme.signIn.scrimOpacity !== null ? this.$theme.signIn.scrimOpacity : 0.7;
           return {
             backgroundColor: this.$themeTokens.primary,
             backgroundImage: `linear-gradient(rgba(0, 0, 0, ${scrimOpacity}), rgba(0, 0, 0, ${scrimOpacity})), url(${
-              this.$theme.signIn.background
+              this.$kolibriBranding.signIn.background
             })`,
->>>>>>> 0b67b18f
           };
         }
         return { backgroundColor: this.$themeBrand.primary.v_900 };
