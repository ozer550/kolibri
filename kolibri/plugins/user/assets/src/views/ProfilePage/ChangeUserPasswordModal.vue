--- conflicted
+++ resolved
@@ -26,11 +26,8 @@
 
   import { mapState } from 'vuex';
   import KModal from 'kolibri.coreVue.components.KModal';
-<<<<<<< HEAD
   import PasswordTextbox from 'kolibri.coreVue.components.PasswordTextbox';
-=======
   import commonCoreStrings from 'kolibri.coreVue.mixins.commonCoreStrings';
->>>>>>> 6ebc8aba
 
   export default {
     name: 'ChangeUserPasswordModal',
@@ -48,37 +45,6 @@
     },
     computed: {
       ...mapState('profile', ['isBusy']),
-<<<<<<< HEAD
-=======
-      newPasswordInvalidErrorText() {
-        if (this.newPasswordBlurred || this.submittedForm) {
-          if (this.newPassword === '') {
-            return this.coreString('requiredFieldLabel');
-          }
-        }
-        return '';
-      },
-      newPasswordIsInvalid() {
-        return Boolean(this.newPasswordInvalidErrorText);
-      },
-      confirmedNewPasswordInvalidErrorText() {
-        if (this.confirmedNewPasswordBlurred || this.submittedForm) {
-          if (this.confirmedNewPassword === '') {
-            return this.coreString('requiredFieldLabel');
-          }
-          if (this.confirmedNewPassword !== this.newPassword) {
-            return this.$tr('passwordMismatchErrorMessage');
-          }
-        }
-        return '';
-      },
-      confirmedNewPasswordIsInvalid() {
-        return Boolean(this.confirmedNewPasswordInvalidErrorText);
-      },
-      formIsValid() {
-        return !this.newPasswordIsInvalid && !this.confirmedNewPasswordIsInvalid;
-      },
->>>>>>> 6ebc8aba
     },
     methods: {
       submitForm() {
@@ -99,12 +65,6 @@
     },
     $trs: {
       passwordChangeFormHeader: 'Change Password',
-<<<<<<< HEAD
-=======
-      newPasswordFieldLabel: 'Enter new password',
-      confirmNewPasswordFieldLabel: 'Re-enter new password',
-      passwordMismatchErrorMessage: 'New passwords do not match',
->>>>>>> 6ebc8aba
       cancelButtonLabel: 'cancel',
       updateButtonLabel: 'update',
     },
