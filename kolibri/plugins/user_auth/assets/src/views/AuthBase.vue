--- conflicted
+++ resolved
@@ -200,14 +200,7 @@
       ...mapGetters(['facilityConfig']),
       backgroundImageStyle() {
         if (this.themeConfig.signIn.background) {
-<<<<<<< HEAD
-          const scrimOpacity =
-            this.themeConfig.signIn.scrimOpacity !== undefined
-              ? this.themeConfig.signIn.scrimOpacity
-              : 0.2;
-=======
           const scrimOpacity = this.themeConfig.signIn.scrimOpacity;
->>>>>>> 01cfaebb
           return {
             backgroundColor: this.$themeTokens.primary,
             backgroundImage: `linear-gradient(rgba(0, 0, 0, ${scrimOpacity}), rgba(0, 0, 0, ${scrimOpacity})), url(${this.themeConfig.signIn.background})`,
