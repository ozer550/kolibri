--- conflicted
+++ resolved
@@ -1,23 +1,5 @@
 <template>
 
-<<<<<<< HEAD
-  <div>
-    <h2>{{ $tr('classActivity') }}</h2>
-    <p>
-      <KRouterLink
-        appearance="flat-button"
-        :text="$tr('viewAll')"
-        :to="route('HomeActivityPage')"
-      />
-    </p>
-    <div>
-      <transition-group name="list">
-        <NotificationCard
-          v-for="notification in notifications"
-          :key="notification.groupCode + String(notification.lastId)"
-          v-bind="cardPropsForNotification(notification)"
-        >
-=======
   <Block
     :title="$tr('classActivity')"
     :allLinkText="$tr('viewAll')"
@@ -31,7 +13,6 @@
         v-bind="cardPropsForNotification(notification)"
       >
         <NotificationCard>
->>>>>>> 464ec26f
           {{ cardTextForNotification(notification) }}
         </NotificationCard>
       </BlockItem>
@@ -81,10 +62,7 @@
           resourceType: notification.resource.type,
           targetPage: notificationLink(notification),
           contentContext: notification.assignment.name,
-<<<<<<< HEAD
-=======
           learnerContext,
->>>>>>> 464ec26f
         };
       },
     },
