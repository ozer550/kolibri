--- conflicted
+++ resolved
@@ -116,14 +116,10 @@
     $trs: {
       changeLessonStatusTitle: 'Change lesson status',
       changeLessonStatusDescription: 'Learners can only see active lessons',
-<<<<<<< HEAD
       copyLessonTitle: 'Copy lesson to',
-=======
       changeLessonStatusActive: 'Active',
       changeLessonStatusInactive: 'Inactive',
-      copyLessonTitle: 'Copy lesson',
       copyExplanation: 'Copy this lesson to',
->>>>>>> 8b898e2f
       assignmentQuestion: 'Assign lesson to',
       deleteLessonTitle: 'Delete lesson',
       deleteLessonConfirmation: "Are you sure you want to delete '{ title }'?",
