--- conflicted
+++ resolved
@@ -15,12 +15,10 @@
         v-if="loading"
         :delay="false"
       />
+      <div class="no-exercise-x" v-else-if="exerciseContentNodes.length === 0">
+        <mat-svg category="navigation" name="close" />
+      </div>
       <div v-else @keyup.enter.stop>
-        <div class="no-exercise-x" v-else-if="exerciseContentNodes.length === 0">
-          <mat-svg category="navigation" name="close" />
-        </div>
-      </div>
-      <div v-else>
         <div ref="header">
           <strong>{{ $tr('numQuestions', { num: availableExamQuestionSources.length }) }}</strong>
           <slot name="randomize-button"></slot>
@@ -31,36 +29,37 @@
         >
           <KGridItem sizes="1, 3, 4">
             <div v-for="(exercise, exerciseIndex) in examQuestionSources" :key="exerciseIndex">
-          <k-grid-item size="1" cols="3" class="question-selector">
-            <div
-              v-for="(exercise, exerciseIndex) in availableExamQuestionSources"
-              :key="exerciseIndex"
-            >
-              <h3 v-if="examCreation">{{ getExerciseName(exercise.exercise_id) }}</h3>
-              <ol class="question-list">
-                <li
-                  class="question-list-item"
-                  v-for="(question, questionIndex) in getExerciseQuestions(exercise.exercise_id)"
-                  :key="questionIndex"
+              <k-grid-item size="1" cols="3" class="question-selector">
+                <div
+                  v-for="(exercise, exerciseIndex) in availableExamQuestionSources"
+                  :key="exerciseIndex"
                 >
-                  <KButton
-                    @click="goToQuestion(question.itemId, exercise.exercise_id)"
-                    :primary="isSelected(question.itemId, exercise.exercise_id)"
-                    appearance="flat-button"
-                    :text="$tr(
-                      'question',
-                      { num: getQuestionIndex(question.itemId, exercise.exercise_id) + 1 }
-                    )"
-                  />
-                  <CoachContentLabel
-                    class="coach-content-label"
-                    :value="numCoachContents(exercise)"
-                    :isTopic="false"
-                  />
-                </li>
-              </ol>
-            </div>
-          </KGridItem>
+                  <h3 v-if="examCreation">{{ getExerciseName(exercise.exercise_id) }}</h3>
+                  <ol class="question-list">
+                    <li
+                      class="question-list-item"
+                      v-for="(question, questionIndex) in
+                      getExerciseQuestions(exercise.exercise_id)"
+                      :key="questionIndex"
+                    >
+                      <KButton
+                        @click="goToQuestion(question.itemId, exercise.exercise_id)"
+                        :primary="isSelected(question.itemId, exercise.exercise_id)"
+                        appearance="flat-button"
+                        :text="$tr(
+                          'question',
+                          { num: getQuestionIndex(question.itemId, exercise.exercise_id) + 1 }
+                        )"
+                      />
+                      <CoachContentLabel
+                        class="coach-content-label"
+                        :value="numCoachContents(exercise)"
+                        :isTopic="false"
+                      />
+                    </li>
+                  </ol>
+                </div>
+          </k-grid-item></div></KGridItem>
           <KGridItem sizes="3, 5, 8">
             <ContentRenderer
               v-if="content && itemId"
@@ -155,26 +154,11 @@
       debouncedSetMaxHeight() {
         return debounce(this.setMaxHeight, 250);
       },
-<<<<<<< HEAD
       availableExamQuestionSources() {
         return this.examQuestionSources.filter(questionSource => {
           return this.exercises[questionSource.exercise_id];
         });
       },
-      questions() {
-        return Object.keys(this.exercises).length
-          ? createQuestionList(this.availableExamQuestionSources).map(question => ({
-              itemId: selectQuestionFromExercise(
-                question.assessmentItemIndex,
-                this.examSeed,
-                this.exercises[question.contentId]
-              ),
-              contentId: question.contentId,
-            }))
-          : [];
-      },
-=======
->>>>>>> 437ddf51
       currentQuestion() {
         return this.questions[this.currentQuestionIndex] || {};
       },
@@ -220,7 +204,7 @@
         if (Object.keys(this.exercises).length === 0) {
           this.questions = [];
         } else {
-          this.questions = createQuestionList(this.examQuestionSources).map(question => ({
+          this.questions = createQuestionList(this.availableExamQuestionSources).map(question => ({
             itemId: selectQuestionFromExercise(
               question.assessmentItemIndex,
               this.examSeed,
