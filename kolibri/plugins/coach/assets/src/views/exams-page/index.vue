--- conflicted
+++ resolved
@@ -119,11 +119,7 @@
     name: 'coachExamsPage',
     $trs: {
       exams: 'Exams',
-<<<<<<< HEAD
       classExams: 'Exams',
-=======
-      classExams: "Exams in '{className}'",
->>>>>>> 7ad5b17b
       all: 'All',
       active: 'Active',
       inactive: 'Inactive',
