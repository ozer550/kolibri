<template>

  <core-modal :title="$tr('examVisibility')" @cancel="close">
    <p>{{ $tr('shouldBeVisible', { examTitle }) }}</p>
    <k-radio-button
      :label="$tr('entireClass', { className })"
      :radiovalue="true"
      v-model="classIsSelected"
      @change="deselectGroups"
    />
    <k-checkbox
      v-for="group in classGroups"
      :key="group.id"
      :label="group.name"
      :checked="groupIsSelected(group.id)"
      @change="handleGroupChange(group.id, $event)"
    />
    <div class="footer">
<<<<<<< HEAD
      <k-button :text="$tr('cancel')" appearance="flat-button" @click="close"/>
      <k-button :text="$tr('update')" :primary="true" :disabled="busy" @click="updateVisibility"/>
=======
      <k-button :text="$tr('cancel')" appearance="flat-button" @click="close" />
      <k-button :text="$tr('update')" :primary="true" @click="updateVisibility" />
>>>>>>> e8e27f73
    </div>
  </core-modal>

</template>


<script>

  import { displayExamModal, updateExamAssignments } from '../../state/actions/exam';
  import { CollectionKinds } from 'kolibri.coreVue.vuex.constants';
  import coreModal from 'kolibri.coreVue.components.coreModal';
  import kButton from 'kolibri.coreVue.components.kButton';
  import kRadioButton from 'kolibri.coreVue.components.kRadioButton';
  import kCheckbox from 'kolibri.coreVue.components.kCheckbox';

  export default {
    name: 'changeExamVisibilityModal',
    $trs: {
      examVisibility: 'Change exam visibility',
      shouldBeVisible: "Make '{ examTitle }' visible to entire class or specific groups",
      group: 'group',
      selectGroups: 'Select groups',
      entireClass: 'Entire { className } class',
      cancel: 'Cancel',
      update: 'Update',
    },
    components: {
      coreModal,
      kButton,
      kRadioButton,
      kCheckbox,
    },
    props: {
      examId: {
        type: String,
        required: true,
      },
      examTitle: {
        type: String,
        required: true,
      },
      examVisibility: {
        type: Object,
        required: true,
      },
      classId: {
        type: String,
        required: true,
      },
      className: {
        type: String,
        required: true,
      },
      classGroups: {
        type: Array,
        required: true,
      },
    },
    data() {
      return {
        classIsSelected: this.classIsInitiallySelected(),
        selectedGroups: this.initiallySelectedGroups(),
      };
    },
    methods: {
      classIsInitiallySelected() {
        if (this.examVisibility.class) {
          return true;
        }
        return false;
      },

      initiallySelectedGroups() {
        return this.examVisibility.groups.map(group => group.collection.id);
      },

      deselectGroups() {
        this.selectedGroups = [];
      },

      groupIsSelected(groupId) {
        return this.selectedGroups.includes(groupId);
      },

      handleGroupChange(groupId, isSelected) {
        if (isSelected) {
          if (!this.selectedGroups.includes(groupId)) {
            this.selectedGroups.push(groupId);
          }
        } else {
          this.selectedGroups = this.selectedGroups.filter(group => group !== groupId);
        }
        this.classIsSelected = !this.selectedGroups.length;
      },

      getGroupName(groupId) {
        return this.classGroups.find(group => group.id === groupId).name;
      },

      updateVisibility() {
        if (this.classIsSelected) {
          if (this.classIsSelected === this.classIsInitiallySelected()) {
            this.close();
            return;
          }
          const classCollection = [
            {
              id: this.classId,
              name: this.className,
              kind: CollectionKinds.CLASSROOM,
            },
          ];
          const groupAssignments = this.examVisibility.groups.map(
            assignment => assignment.assignmentId
          );
          this.updateExamAssignments(this.examId, classCollection, groupAssignments);
        } else if (this.selectedGroups.length) {
          const unassignGroups = this.initiallySelectedGroups().filter(
            initialGroup => !this.selectedGroups.includes(initialGroup)
          );
          const assignGroups = this.selectedGroups.filter(
            newGroup => !this.initiallySelectedGroups().includes(newGroup)
          );
          if (!unassignGroups.length && !assignGroups.length) {
            this.close();
            return;
          }
          const assignGroupCollections = assignGroups.map(group => ({
            id: group,
            name: this.getGroupName(group),
            kind: CollectionKinds.LEARNERGROUP,
          }));
          let unassignments = unassignGroups.map(
            unassignGroup =>
              this.examVisibility.groups.find(group => group.collection.id === unassignGroup)
                .assignmentId
          );
          if (this.examVisibility.class) {
            unassignments = unassignments.concat(this.examVisibility.class.assignmentId);
          }
          this.updateExamAssignments(this.examId, assignGroupCollections, unassignments);
        }
      },

      close() {
        this.displayExamModal(false);
      },
    },
    vuex: {
      actions: {
        displayExamModal,
        updateExamAssignments,
      },
      getters: {
        busy: state => state.pageState.busy,
      },
    },
  };

</script>


<style lang="stylus" scoped>

  label
    display: block

  .footer
    text-align: right

  .group-select
    padding-bottom: 4rem

  >>>.ui-select__options
    max-height: 5rem

</style><|MERGE_RESOLUTION|>--- conflicted
+++ resolved
@@ -16,13 +16,9 @@
       @change="handleGroupChange(group.id, $event)"
     />
     <div class="footer">
-<<<<<<< HEAD
-      <k-button :text="$tr('cancel')" appearance="flat-button" @click="close"/>
-      <k-button :text="$tr('update')" :primary="true" :disabled="busy" @click="updateVisibility"/>
-=======
       <k-button :text="$tr('cancel')" appearance="flat-button" @click="close" />
-      <k-button :text="$tr('update')" :primary="true" @click="updateVisibility" />
->>>>>>> e8e27f73
+      <k-button :text="$tr('update')" :primary="true" :disabled="busy" @click="updateVisibility" />
+
     </div>
   </core-modal>
 
