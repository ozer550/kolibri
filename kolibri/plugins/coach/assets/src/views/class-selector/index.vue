--- conflicted
+++ resolved
@@ -1,17 +1,11 @@
 <template>
 
   <div>
-<<<<<<< HEAD
-    <h1 class="classes-link"><router-link :to="classListPage">{{ $tr('allClasses') }}</router-link></h1>
-    <k-select
-      :label="$tr('selectClass')"
-=======
     <h1 class="classes-link">
       <k-router-link :text="$tr('allClasses')" :to="classListPage" />
     </h1>
-    <ui-select
-      :name="$tr('selectClass')"
->>>>>>> dcd5b67f
+    <k-select
+      :label="$tr('selectClass')"
       :value="currentClass"
       :options="classOptions"
       @change="changeClass"
@@ -28,7 +22,6 @@
   import { PageNames } from '../../constants';
   import kSelect from 'kolibri.coreVue.components.kSelect';
   import uiIcon from 'keen-ui/src/UiIcon';
-
   import kRouterLink from 'kolibri.coreVue.components.kRouterLink';
 
   export default {
