<template>

  <CoreBase
    :immersivePage="false"
    :authorized="userIsAuthorized"
    authorizedRole="adminOrCoach"
    :showSubNav="true"
  >
    <template #sub-nav>
      <TopNavbar />
    </template>

    <KPageContainer>
      <PlanHeader />

      <div class="filter-and-button">
        <!-- Hidden temporarily per https://github.com/learningequality/kolibri/issues/6174
          <KSelect
            v-model="filterSelection"
            :label="coreString('showAction')"
            :options="filterOptions"
            :inline="true"
          />
          -->
        <!-- Remove this div - it makes sure the [NEW LESSON] button stays right-aligned
              while the above <KSelect> is hidden
          -->
        <div style="display: inline;"></div>
        <KRouterLink
          :primary="true"
          appearance="raised-button"
          :text="coachString('newLessonAction')"
          :to="newLessonRoute"
        />
      </div>

      <CoreTable>
        <template #headers>
          <th>{{ coachString('titleLabel') }}</th>
          <th>{{ $tr('size') }}</th>
          <th>{{ coachString('recipientsLabel') }}</th>
          <th>{{ coachString('lessonVisibleLabel') }}</th>
        </template>
        <template #tbody>
          <transition-group tag="tbody" name="list">
            <tr
              v-for="lesson in sortedLessons"
              v-show="showLesson(lesson)"
              :key="lesson.id"
            >
              <td>
                <KRouterLink
                  :to="lessonSummaryLink({ lessonId: lesson.id, classId })"
                  :text="lesson.title"
                  icon="lesson"
                />
              </td>
              <td>{{ coachString('numberOfResources', { value: lesson.resources.length }) }}</td>
              <td>
                <Recipients
                  :groupNames="getRecipientNamesForLesson(lesson)"
                  :hasAssignments="lesson.lesson_assignments.length > 0 ||
                    lesson.learner_ids.length > 0"
                />
              </td>
              <td>
                <KSwitch
                  name="toggle-lesson-visibility"
                  label=""
                  :checked="lesson.is_active"
                  :value="lesson.is_active"
                  @change="handleToggleVisibility(lesson)"
                />
              </td>
            </tr>
          </transition-group>
        </template>
      </CoreTable>

      <p v-if="!lessons.length">
        {{ $tr('noLessons') }}
      </p>
      <!-- <p v-else-if="!activeLessonCounts.true && filterSelection.value === 'activeLessons'">
        {{ $tr('noActiveLessons') }}
      </p>
      <p v-else-if="!activeLessonCounts.false && filterSelection.value === 'inactiveLessons'">
        {{ $tr('noInactiveLessons') }}
      </p> -->

      <KModal
        v-if="showModal"
        :title="coachString('createLessonAction')"
        :submitText="coreString('continueAction')"
        :cancelText="coreString('cancelAction')"
        :submitDisabled="detailsModalIsDisabled"
        :cancelDisabled="detailsModalIsDisabled"
        @cancel="showModal = false"
        @submit="$refs.detailsModal.submitData()"
      >
        <AssignmentDetailsModal
          ref="detailsModal"
          assignmentType="new_lesson"
          :modalTitleErrorMessage="coachString('duplicateLessonTitleError')"
          :submitErrorMessage="coachString('saveLessonError')"
          :initialDescription="''"
          :initialTitle="''"
          :initialSelectedCollectionIds="[classId]"
          :classId="classId"
          :groups="learnerGroups"
          :disabled="detailsModalIsDisabled"
          @submit="handleDetailsModalContinue"
          @cancel="showModal = false"
        />
      </KModal>
    </KPageContainer>

  </CoreBase>

</template>


<script>

  import { mapState, mapActions } from 'vuex';
  import { LessonResource } from 'kolibri.resources';
  //  import countBy from 'lodash/countBy';
  import CoreTable from 'kolibri.coreVue.components.CoreTable';
  import { ERROR_CONSTANTS } from 'kolibri.coreVue.vuex.constants';
  import CatchErrors from 'kolibri.utils.CatchErrors';
  import commonCoreStrings from 'kolibri.coreVue.mixins.commonCoreStrings';
  import { LessonsPageNames } from '../../../constants/lessonsConstants';
  import commonCoach from '../../common';
  import PlanHeader from '../../plan/PlanHeader';
  import AssignmentDetailsModal from '../../plan/assignments/AssignmentDetailsModal';
  import { lessonSummaryLink } from '../../../routes/planLessonsRouterUtils';

  export default {
    name: 'LessonsRootPage',
    components: {
      PlanHeader,
      CoreTable,
      AssignmentDetailsModal,
    },
    mixins: [commonCoach, commonCoreStrings],
    data() {
      return {
        showModal: false,
        filterSelection: {},
        detailsModalIsDisabled: false,
      };
    },
    computed: {
      ...mapState('classSummary', { classId: 'id' }),
      ...mapState('lessonsRoot', ['lessons', 'learnerGroups']),
      sortedLessons() {
        return this._.orderBy(this.lessons, ['date_created'], ['desc']);
      },
      // filterOptions() {
      //   const filters = ['allLessons', 'activeLessons', 'inactiveLessons'];
      //   return filters.map(filter => ({
      //     label: this.$tr(filter),
      //     value: filter,
      //   }));
      // },
      // activeLessonCounts() {
      //   return countBy(this.lessons, 'is_active');
      // },
      newLessonRoute() {
        return { name: LessonsPageNames.LESSON_CREATION_ROOT };
      },
    },
    // beforeMount() {
    //   this.filterSelection = this.filterOptions[0];
    // },
    methods: {
      ...mapActions('lessonsRoot', ['createLesson']),
      showLesson(lesson) {
        switch (this.filterSelection.value) {
          case 'activeLessons':
            return lesson.is_active;
          case 'inactiveLessons':
            return !lesson.is_active;
          default:
            return true;
        }
      },
      lessonSummaryLink,
      handleDetailsModalContinue(payload) {
        this.detailsModalIsDisabled = true;
        this.createLesson({
          classId: this.classId,
          payload,
        })
          .then() // If successful, should redirect to LessonSummaryPage
          .catch(error => {
            const errors = CatchErrors(error, [ERROR_CONSTANTS.UNIQUE]);
            if (errors) {
              this.$refs.detailsModal.handleSubmitTitleFailure();
            } else {
              this.$refs.detailsModal.handleSubmitFailure();
            }
            this.detailsModalIsDisabled = false;
          });
      },
      handleToggleVisibility(lesson) {
        const newActiveState = !lesson.is_active;
        const snackbarMessage = newActiveState
          ? this.coachString('lessonVisibleToLearnersLabel')
          : this.coachString('lessonNotVisibleToLearnersLabel');

        let promise = LessonResource.saveModel({
          id: lesson.id,
          data: {
            is_active: newActiveState,
          },
          exists: true,
        });

        return promise.then(() => {
          this.$store.dispatch('lessonsRoot/refreshClassLessons', this.$route.params.classId);
          this.$store.dispatch('createSnackbar', snackbarMessage);
        });
      },
    },
    $trs: {
      // allLessons: {
      //   message: 'All lessons',
      //   context:
      //     'Indicates a link that takes the user back to the
      //main list of lessons from an individual lesson.',
      // },
      // activeLessons: 'Active lessons',
      // inactiveLessons: 'Inactive lessons',
      size: {
        message: 'Size',
        context:
          "'Size' is a column name in the 'Lessons' section. It refers to the number or learning resources there are in a specific lesson.",
      },
      noLessons: {
        message: 'You do not have any lessons',
        context:
          "Text displayed in the 'Lessons' tab of the 'Plan' section if there are no lessons created",
      },
<<<<<<< HEAD
      noActiveLessons: 'No active lessons',
      noInactiveLessons: 'No inactive lessons',
=======
      // noActiveLessons: 'No active lessons',
      // noInactiveLessons: 'No inactive lessons',
      visibleToLearnersLabel: {
        message: 'Visible to learners',
        context:
          'Column header for table of lessons which will include a toggle switch the user can use to set the visibility status of a lesson.',
      },
>>>>>>> a664ba85
    },
  };

</script>


<style lang="scss" scoped>

  .filter-and-button {
    display: flex;
    flex-wrap: wrap-reverse;
    justify-content: space-between;
    button {
      align-self: flex-end;
    }
  }

</style><|MERGE_RESOLUTION|>--- conflicted
+++ resolved
@@ -241,18 +241,8 @@
         context:
           "Text displayed in the 'Lessons' tab of the 'Plan' section if there are no lessons created",
       },
-<<<<<<< HEAD
-      noActiveLessons: 'No active lessons',
-      noInactiveLessons: 'No inactive lessons',
-=======
       // noActiveLessons: 'No active lessons',
       // noInactiveLessons: 'No inactive lessons',
-      visibleToLearnersLabel: {
-        message: 'Visible to learners',
-        context:
-          'Column header for table of lessons which will include a toggle switch the user can use to set the visibility status of a lesson.',
-      },
->>>>>>> a664ba85
     },
   };
 
