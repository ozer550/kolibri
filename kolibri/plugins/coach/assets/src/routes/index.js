--- conflicted
+++ resolved
@@ -13,12 +13,7 @@
 import planRoutes from './planRoutes';
 import { classIdParamRequiredGuard } from './utils';
 
-<<<<<<< HEAD
 async function showHomePage(toRoute){
-=======
-async function showHomePage(toRoute) {
-  console.log('Inside showHomePage');
->>>>>>> cc639fd7
   const initClassInfoPromise = store.dispatch('initClassInfo', toRoute.params.classId);
   const getFacilitiesPromise =
     store.getters.isSuperuser && store.state.core.facilities.length === 0
