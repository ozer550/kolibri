<template>

  <DeviceAppBarPage :title="pageTitle">
    <KPageContainer
      v-if="!isPageLoading"
      class="device-container"
    >
      <UiAlert
        v-if="showDisabledAlert && alertDismissed"
        type="warning"
        @dismiss="alertDismissed = false"
      >
        {{ disabledAlertText }}
      </UiAlert>
      <section>
        <h1>
          {{ $tr('pageHeader') }}
        </h1>
        <p>
          {{ $tr('pageDescription') }}
          <KExternalLink
            v-if="!isLearnerOnlyImport && !isMultiFacilitySuperuser && getFacilitySettingsPath()"
            :text="$tr('facilitySettings')"
            :href="getFacilitySettingsPath()"
          />
        </p>
      </section>

      <section>
        <div class="fieldset">
          <KSelect
            v-model="language"
            :label="$tr('selectedLanguageLabel')"
            :options="languageOptions"
            :disabled="language.value === undefined"
            :floatingLabel="false"
            style="max-width: 300px"
          />
        </div>

        <div class="fieldset">
          <label class="fieldset-label">{{ $tr('externalDeviceSettings') }}</label>
          <KCheckbox
            :label="$tr('unlistedChannels')"
            :checked="allowPeerUnlistedChannelImport"
            @change="allowPeerUnlistedChannelImport = $event"
          />
          <KCheckbox
            v-if="isAppContext"
            :checked="allowOtherBrowsersToConnect"
            @change="allowOtherBrowsersToConnect = $event"
          >
            <span>
              {{ $tr('allowExternalConnectionsApp') }}
              <p
                v-if="allowOtherBrowsersToConnect"
                class="description"
                :style="{ color: $themeTokens.annotation }"
              >
                {{ $tr('allowExternalConnectionsAppDescription') }}
              </p>
            </span>
          </KCheckbox>
        </div>

        <div class="fieldset">
          <label class="fieldset-label">{{ $tr('landingPageLabel') }}</label>
<<<<<<< HEAD
          <KRadioButtonGroup>
=======
          <KRadioButton
            data-test="landingPageButton"
            :label="$tr('learnerAppPageChoice')"
            :buttonValue="landingPageChoices.LEARN"
            :currentValue="landingPage"
            @input="handleLandingPageChange"
          />
          <KRadioButton
            data-test="signInPageButton"
            :label="$tr('signInPageChoice')"
            :buttonValue="landingPageChoices.SIGN_IN"
            :currentValue="landingPage"
            @input="handleLandingPageChange"
          />
          <div
            class="fieldset"
            style="margin-left: 32px"
          >
            <KRadioButton
              data-test="allowGuestAccessButton"
              :label="$tr('allowGuestAccess')"
              :buttonValue="SignInPageOptions.ALLOW_GUEST_ACCESS"
              :currentValue="signInPageOption"
              :disabled="disableSignInPageOptions"
              @input="handleSignInPageChange"
            />
>>>>>>> 9e95c491
            <KRadioButton
              data-test="landingPageButton"
              :label="$tr('learnerAppPageChoice')"
              :buttonValue="landingPageChoices.LEARN"
              :currentValue="landingPage"
              @input="handleLandingPageChange"
            />
            <KRadioButton
              data-test="signInPageButton"
              :label="$tr('signInPageChoice')"
              :buttonValue="landingPageChoices.SIGN_IN"
              :currentValue="landingPage"
              @input="handleLandingPageChange"
            />
            <div class="fieldset" style="margin-left: 32px">
              <!-- <KRadioButtonGroup :enable="disableSignInPageOptions"> -->
              <KRadioButton
                data-test="allowGuestAccessButton"
                :label="$tr('allowGuestAccess')"
                :buttonValue="SignInPageOptions.ALLOW_GUEST_ACCESS"
                :currentValue="signInPageOption"
                :disabled="disableSignInPageOptions"
                @input="handleSignInPageChange"
              />
              <KRadioButton
                data-test="disallowGuestAccessButton"
                :label="$tr('disallowGuestAccess')"
                :buttonValue="SignInPageOptions.DISALLOW_GUEST_ACCESS"
                :currentValue="signInPageOption"
                :disabled="disableSignInPageOptions"
                @input="handleSignInPageChange"
              />
              <KRadioButton
                data-test="lockedContentButton"
                :label="$tr('lockedContent')"
                :buttonValue="SignInPageOptions.LOCKED_CONTENT"
                :currentValue="signInPageOption"
                :disabled="disableSignInPageOptions"
                @input="handleSignInPageChange"
              />
              <!-- </KRadioButtonGroup> -->
            </div>
          </KRadioButtonGroup>
        </div>

        <div
          v-if="canCheckMeteredConnection"
          class="fieldset"
        >
          <h2>
            <label>{{ $tr('allowDownloadOnMeteredConnection') }}</label>
          </h2>
          <p :class="InfoDescriptionColor">
            {{ $tr('DownloadOnMeteredConnectionDescription') }}
          </p>
          <KRadioButtonGroup>
            <KRadioButton
              :label="$tr('doNotAllowDownload')"
              :buttonValue="meteredConnectionDownloadOptions.DISALLOW_DOWNLOAD_ON_METERED_CONNECTION"
              :currentValue="meteredConnectionDownloadOption"
              @input="handleMeteredConnectionDownloadChange"
            />
            <KRadioButton
              :label="$tr('allowDownload')"
              :buttonValue="meteredConnectionDownloadOptions.ALLOW_DOWNLOAD_ON_METERED_CONNECTION"
              :currentValue="meteredConnectionDownloadOption"
              @input="handleMeteredConnectionDownloadChange"
            />
          </KRadioButtonGroup>
        </div>

        <div>
          <h2>
            {{ $tr('primaryStorage') }}
          </h2>
          <p :class="InfoDescriptionColor">
            {{ $tr('primaryStorageDescription') }}
          </p>
          <p>
            {{ primaryStorageLocation }}
            <KButton
              v-show="secondaryStorageLocations.length >= 1"
              :text="$tr('changeLocation')"
              :primary="true"
              appearance="basic-link"
              :disabled="!multipleWritablePaths || isRemoteContent || !canRestart"
              :class="{ disabled: !multipleWritablePaths }"
              @click="showChangePrimaryLocationModal = true"
            />
          </p>
          <KButton
            v-if="secondaryStorageLocations.length === 0"
            :text="$tr('addLocation')"
            :disabled="isRemoteContent || !canRestart"
            appearance="raised-button"
            secondary
            @click="showAddStorageLocationModal = true"
          />
        </div>

        <div v-show="secondaryStorageLocations.length > 0">
          <h2>
            {{ $tr('secondaryStorage') }}
          </h2>
          <p
            v-show="multipleReadOnlyPaths"
            :class="InfoDescriptionColor"
          >
            {{ $tr('secondaryStorageDescription') }}
          </p>
          <p
            v-for="path in secondaryStorageLocations"
            :key="path.index"
          >
            {{ path }} {{ isWritablePath(path) }}
          </p>
          <KButton
            hasDropdown
            secondary
            appearance="raised-button"
            :disabled="isRemoteContent || !canRestart"
            :text="coreString('optionsLabel')"
          >
            <template #menu>
              <KDropdownMenu
                :options="storageLocationOptions"
                @select="handleSelect($event)"
              />
            </template>
          </KButton>
        </div>

        <div class="fieldset">
          <h2>
            <label>{{ $tr('autoDownload') }}</label>
          </h2>
          <KCheckbox
            :label="$tr('enableAutoDownload')"
            :checked="enableAutomaticDownload"
            :description="$tr('enableAutoDownloadDescription')"
            @change="handleCheckAutodownload('enableAutomaticDownload', $event)"
          />
          <div class="fieldset left-margin">
            <KCheckbox
              :label="$tr('allowLearnersDownloadResources')"
              :checked="allowLearnerDownloadResources"
              :description="$tr('allowLearnersDownloadDescription')"
              @change="handleCheckAutodownload('allowLearnerDownloadResources', $event)"
            />
            <KCheckbox
              :label="$tr('setStorageLimit')"
              :checked="setLimitForAutodownload"
              :description="$tr('setStorageLimitDescription')"
              @change="handleCheckAutodownload('setLimitForAutodownload', $event)"
            />
            <div
              v-show="setLimitForAutodownload"
              class="left-margin limit-for-autodownload"
              :class="$computedClass(limitForAutodownloadStyle)"
              :disabled="isRemoteContent"
            >
              <KTextbox
                ref="autoDownloadLimit"
                v-model="limitForAutodownloadInput"
                class="download-limit-textbox"
                :disabled="notEnoughFreeSpace || isRemoteContent"
                type="number"
                :label="$tr('sizeInGigabytesLabel')"
                :min="0"
                :max="toGigabytes(freeSpace)"
                :invalid="notEnoughFreeSpace"
                :invalidText="$tr('notEnoughFreeSpace')"
                :floatingLabel="false"
                @input="updateLimitForAutodownload"
              />
              <div
                class="slider-section"
                :class="$computedClass(sliderSectionStyle)"
              >
                <p class="slider-min-max">0</p>
                <input
                  id="slider"
                  v-model="limitForAutodownload"
                  :class="$computedClass(sliderStyle)"
                  :disabled="notEnoughFreeSpace || isRemoteContent"
                  type="range"
                  min="0"
                  :max="freeSpace"
                  step="1"
                  @input="updateLimitForAutodownloadInput"
                >
                <p class="slider-min-max">
                  {{ toGigabytes(freeSpace) }}
                </p>
              </div>
            </div>
          </div>
        </div>

        <div class="fieldset">
          <h2>
            {{ $tr('enabledPages') }}
          </h2>
          <p :class="InfoDescriptionColor">
            {{ deviceString('newEnabledPluginsState') }}
          </p>

          <KCheckbox
            v-for="plugin in dataPlugins"
            :key="plugin.id"
            :label="plugin.name"
            :checked="plugin.enabled"
            :disabled="!canRestart"
            @change="plugin.enabled = $event"
          />
        </div>
      </section>

      <!-- List of separate links to Facility Settings pages -->
      <section v-if="isMultiFacilitySuperuser">
        <h2>{{ $tr('configureFacilitySettingsHeader') }}</h2>
        <ul class="ul-reset">
          <template>
            <li
              v-for="(facility, idx) in facilities"
              :key="idx"
            >
              <KExternalLink
                :text="facility.name"
                :href="getFacilitySettingsPath(facility.id)"
                icon="facility"
              />
            </li>
          </template>
        </ul>
      </section>

      <section
        v-if="isAppContext"
        class="android-bar"
      >
        <KButton
          :text="coreString('saveChangesAction')"
          appearance="raised-button"
          primary
          data-test="saveButtonAndroid"
          @click="handleClickSave"
        />
      </section>
      <BottomAppBar v-else>
        <KButtonGroup>
          <KButton
            :text="coreString('saveChangesAction')"
            appearance="raised-button"
            primary
            data-test="saveButton"
            @click="handleClickSave"
          />
        </KButtonGroup>
      </BottomAppBar>

      <PrimaryStorageLocationModal
        v-if="showChangePrimaryLocationModal"
        :primaryPath="primaryStorageLocation"
        :storageLocations="storageLocations.filter(el => el.writable)"
        @cancel="showChangePrimaryLocationModal = false"
        @submit="changePrimaryLocation"
      />

      <AddStorageLocationModal
        v-if="showAddStorageLocationModal"
        :paths="storageLocations"
        @cancel="showAddStorageLocationModal = false"
        @submit="addStorageLocation"
      />

      <RemoveStorageLocationModal
        v-if="showRemoveStorageLocationModal"
        :storageLocations="secondaryStorageLocations"
        @cancel="showRemoveStorageLocationModal = false"
        @submit="removeStorageLocation"
      />

      <ServerRestartModal
        v-if="showRestartModal"
        :path="restartPath"
        :changedSetting="restartSetting"
        @cancel="showRestartModal = false"
        @submit="handleServerRestart"
      />

      <ServerRestartModal
        v-if="restarting"
        :restarting="true"
      />
    </KPageContainer>
  </DeviceAppBarPage>

</template>


<script>

  import KRadioButtonGroup from 'kolibri-design-system/lib/KRadioButtonGroup.vue';

  import { mapGetters } from 'vuex';
  import find from 'lodash/find';
  import urls from 'kolibri.urls';
  import logger from 'kolibri.lib.logging';
  import { ref } from 'kolibri.lib.vueCompositionApi';
  import commonCoreStrings from 'kolibri.coreVue.mixins.commonCoreStrings';
  import UiAlert from 'kolibri-design-system/lib/keen/UiAlert';
  import { availableLanguages, currentLanguage } from 'kolibri.utils.i18n';
  import sortLanguages from 'kolibri.utils.sortLanguages';
  import BottomAppBar from 'kolibri.coreVue.components.BottomAppBar';
  import useKResponsiveWindow from 'kolibri-design-system/lib/composables/useKResponsiveWindow';
  import { checkCapability } from 'kolibri.utils.appCapabilities';
  import useUser from 'kolibri.coreVue.composables.useUser';
  import commonDeviceStrings from '../commonDeviceStrings';
  import DeviceAppBarPage from '../DeviceAppBarPage';
  import { LandingPageChoices, MeteredConnectionDownloadOptions } from '../../constants';
  import { getFreeSpaceOnServer } from '../AvailableChannelsPage/api';
  import useDeviceRestart from '../../composables/useDeviceRestart';
  import usePlugins from '../../composables/usePlugins';
  import { getDeviceSettings, getPathsPermissions, saveDeviceSettings, getDeviceURLs } from './api';
  import PrimaryStorageLocationModal from './PrimaryStorageLocationModal';
  import AddStorageLocationModal from './AddStorageLocationModal';
  import RemoveStorageLocationModal from './RemoveStorageLocationModal';
  import ServerRestartModal from './ServerRestartModal';

  const logging = logger.getLogger(__filename);

  const SignInPageOptions = Object.freeze({
    LOCKED_CONTENT: 'LOCKED_CONTENT',
    DISALLOW_GUEST_ACCESS: 'DISALLOW_GUEST_ACCESS',
    ALLOW_GUEST_ACCESS: 'ALLOW_GUEST_ACCESS',
  });

  export default {
    name: 'DeviceSettingsPage',
    metaInfo() {
      return {
        title: this.$tr('pageHeader'),
      };
    },
    components: {
      DeviceAppBarPage,
      BottomAppBar,
      PrimaryStorageLocationModal,
      AddStorageLocationModal,
      RemoveStorageLocationModal,
      ServerRestartModal,
      UiAlert,
      KRadioButtonGroup,
    },
    mixins: [commonCoreStrings, commonDeviceStrings],
    setup() {
      const { isAppContext, isLearnerOnlyImport, isSuperuser } = useUser();
      const { canRestart, restart, restarting } = useDeviceRestart();
      const { plugins, fetchPlugins, togglePlugin } = usePlugins();
      const { windowIsSmall } = useKResponsiveWindow();
      const dataPlugins = ref(null);

      fetchPlugins.then(() => {
        dataPlugins.value = plugins.value.map(plugin => ({ ...plugin }));
      });

      function checkAndTogglePlugins() {
        dataPlugins.value.forEach((plugin, index) => {
          if (plugin.enabled !== plugins.value[index].enabled) {
            togglePlugin(plugin.id, plugin.enabled);
          }
        });
      }

      function checkPluginChanges() {
        // returns true if any of the plugins have changed its
        // enabled state
        const unchanged = dataPlugins.value.every((plugin, index) => {
          if (plugin.enabled !== plugins.value[index].enabled) {
            return false;
          }
          return true;
        });
        return !unchanged;
      }

      return {
        isAppContext,
        isLearnerOnlyImport,
        isSuperuser,
        canRestart,
        restart,
        restarting,
        dataPlugins,
        checkPluginChanges,
        checkAndTogglePlugins,
        windowIsSmall,
      };
    },
    data() {
      return {
        language: {},
        landingPage: '',
        allowPeerUnlistedChannelImport: null,
        allowOtherBrowsersToConnect: null,
        landingPageChoices: LandingPageChoices,
        signInPageOption: '',
        SignInPageOptions,
        extraSettings: {},
        meteredConnectionDownloadOption: '',
        meteredConnectionDownloadOptions: MeteredConnectionDownloadOptions,
        primaryStorageLocation: null,
        secondaryStorageLocations: [],
        storageLocations: {},
        enableAutomaticDownload: null,
        allowLearnerDownloadResources: null,
        setLimitForAutodownload: null,
        limitForAutodownload: '0',
        freeSpace: null,
        deviceUrls: [],
        showChangePrimaryLocationModal: false,
        showAddStorageLocationModal: false,
        showRemoveStorageLocationModal: false,
        browserDefaultOption: {
          value: null,
          label: this.$tr('browserDefaultLanguage'),
        },
        restartPath: {},
        restartSetting: null,
        showRestartModal: false,
        writablePaths: 0,
        readOnlyPaths: 0,
        alertDismissed: true,
      };
    },
    computed: {
      ...mapGetters(['isPageLoading', 'snackbarIsVisible']),
      ...mapGetters('deviceInfo', ['isRemoteContent']),
      InfoDescriptionColor() {
        return {
          color: this.$themePalette.grey.v_600,
        };
      },
      pageTitle() {
        return this.deviceString('deviceManagementTitle');
      },
      facilities() {
        return this.$store.getters.facilities;
      },
      isMultiFacilitySuperuser() {
        return this.isSuperuser && this.facilities.length > 1;
      },
      languageOptions() {
        const languages = sortLanguages(Object.values(availableLanguages), currentLanguage).map(
          language => {
            return {
              value: language.id,
              label: language.lang_name,
            };
          },
        );
        languages.splice(1, 0, this.browserDefaultOption);

        return languages;
      },
      disableSignInPageOptions() {
        return this.landingPage !== LandingPageChoices.SIGN_IN;
      },
      storageLocationOptions() {
        return [this.$tr('addStorageLocation'), this.$tr('removeStorageLocation')];
      },
      notEnoughFreeSpace() {
        return this.freeSpace === 0;
      },
      multipleWritablePaths() {
        Object.values(this.storageLocations).forEach(el => {
          if (el.writable === true) this.writablePaths += 1;
        });
        return this.writablePaths >= 2;
      },
      multipleReadOnlyPaths() {
        Object.values(this.storageLocations).forEach(el => {
          if (el.writable === false) this.readOnlyPaths += 1;
        });
        return this.readOnlyPaths >= 1;
      },
      limitForAutodownloadStyle() {
        const alignItems = this.windowIsSmall ? 'start' : 'center';
        const flexDirection = this.windowIsSmall ? 'column' : 'row';
        return {
          alignItems,
          flexDirection,
        };
      },
      sliderSectionStyle() {
        const paddingLeft = this.windowIsSmall ? '0px' : '20px';
        return {
          paddingLeft,
        };
      },
      sliderStyle() {
        const width = this.windowIsSmall ? '35vw' : '12vw';
        if (this.notEnoughFreeSpace) {
          return {
            background: `linear-gradient(to right, ${this.$themeTokens.primary} 0%, ${
              this.$themeTokens.primary
            }
            ${((0 - 0) / (100 - 0)) * 100}%, ${this.$themeTokens.fineLine} ${
              ((0 - 0) / (100 - 0)) * 100
            }%, ${this.$themeTokens.fineLine} 100%)`,
            '::-webkit-slider-thumb': {
              background: this.$themeTokens.fineLine,
            },
            width,
          };
        } else {
          return {
            background: `linear-gradient(to right, ${this.$themeTokens.primary} 0%, ${
              this.$themeTokens.primary
            }
            ${((this.limitForAutodownload - 0) / (this.freeSpace - 0)) * 100}%,
            ${this.$themeTokens.fineLine} ${
              ((this.limitForAutodownload - 0) / (this.freeSpace - 0)) * 100
            }%, ${this.$themeTokens.fineLine} 100%)`,
            '::-webkit-slider-thumb': {
              background: this.$themeTokens.primary,
            },
            width,
          };
        }
      },
      canCheckMeteredConnection() {
        return checkCapability('check_is_metered');
      },
      showDisabledAlert() {
        return this.isRemoteContent || !this.canRestart;
      },
      disabledAlertText() {
        if (!this.canRestart && this.isRemoteContent) {
          return this.$tr('alertDisabledOptions');
        }
        if (!this.canRestart) {
          return this.$tr('alertDisabledPlugins');
        }
        if (this.isRemoteContent) {
          return this.$tr('alertDisabledPaths');
        }
        return this.$tr('alertDisabledOptions');
      },
      limitForAutodownloadInput: {
        get() {
          return this.toGigabytes(this.limitForAutodownload);
        },
        set(value) {
          this.limitForAutodownload = this.toBytes(value);
        },
      },
    },
    created() {
      this.setDeviceURLs();
      if (this.freeSpace === null) this.setFreeSpace();
    },
    beforeMount() {
      this.getDeviceSettings()
        .then(settings => {
          const {
            languageId = null,
            landingPage = '',
            allowGuestAccess = false,
            allowLearnerUnassignedResourceAccess = false,
            allowPeerUnlistedChannelImport = null,
            allowOtherBrowsersToConnect = null,
            primaryStorageLocation = null,
            secondaryStorageLocations = [],
            extraSettings = {},
          } = settings;
          const match = find(this.languageOptions, { value: languageId });
          if (match) {
            this.language = { ...match };
          } else {
            this.language = this.browserDefaultOption;
          }

          if (settings.landingPage === LandingPageChoices.SIGN_IN) {
            this.setSignInPageOption(settings);
          }

          this.setExtraSettings(extraSettings);

          Object.assign(this, {
            landingPage,
            allowGuestAccess,
            allowLearnerUnassignedResourceAccess,
            allowPeerUnlistedChannelImport,
            allowOtherBrowsersToConnect,
            primaryStorageLocation,
            secondaryStorageLocations,
            extraSettings,
          });
          this.storageLocations = getPathsPermissions([
            ...this.secondaryStorageLocations,
            this.primaryStorageLocation,
          ]);
        })
        .then(() => this.$store.dispatch('notLoading'));
    },
    methods: {
      setSignInPageOption(settings) {
        if (settings.allowLearnerUnassignedResourceAccess === false) {
          this.signInPageOption = SignInPageOptions.LOCKED_CONTENT;
        } else if (settings.allowGuestAccess === true) {
          this.signInPageOption = SignInPageOptions.ALLOW_GUEST_ACCESS;
        } else if (settings.allowGuestAccess === false) {
          this.signInPageOption = SignInPageOptions.DISALLOW_GUEST_ACCESS;
        }
      },
      setExtraSettings(extraSettings) {
        // Destructuring the object
        const {
          allow_download_on_metered_connection = false,
          allow_learner_download_resources = false,
          enable_automatic_download = true,
          limit_for_autodownload = 0,
          set_limit_for_autodownload = false,
        } = extraSettings;

        if (allow_download_on_metered_connection === false) {
          this.meteredConnectionDownloadOption =
            MeteredConnectionDownloadOptions.DISALLOW_DOWNLOAD_ON_METERED_CONNECTION;
        } else {
          this.meteredConnectionDownloadOption =
            MeteredConnectionDownloadOptions.ALLOW_DOWNLOAD_ON_METERED_CONNECTION;
        }
        this.allowLearnerDownloadResources = allow_learner_download_resources;
        this.enableAutomaticDownload = enable_automatic_download;
        if (set_limit_for_autodownload === false) {
          if (this.freeSpace === null) {
            this.setFreeSpace().then(() => {
              this.limitForAutodownload = parseInt(this.freeSpace * 0.8).toString();
            });
          } else {
            this.limitForAutodownload = parseInt(this.freeSpace * 0.8).toString();
          }
        } else {
          this.limitForAutodownload = limit_for_autodownload.toString();
        }
        this.setLimitForAutodownload = set_limit_for_autodownload;
      },
      getContentSettings() {
        // This is the inverse of 'setSignInPageOption'
        // NOTE: See screenshot in #7247 for how radio button selection should map to settings
        if (
          this.landingPage === LandingPageChoices.LEARN ||
          this.signInPageOption === SignInPageOptions.ALLOW_GUEST_ACCESS
        ) {
          return {
            allowGuestAccess: true,
            allowLearnerUnassignedResourceAccess: true,
          };
        } else if (this.signInPageOption === SignInPageOptions.DISALLOW_GUEST_ACCESS) {
          return {
            allowGuestAccess: false,
            allowLearnerUnassignedResourceAccess: true,
          };
        } else if (this.signInPageOption === SignInPageOptions.LOCKED_CONTENT) {
          return {
            allowGuestAccess: false,
            allowLearnerUnassignedResourceAccess: false,
          };
        }
      },
      getExtraSettings() {
        const newExtraSettings = {
          allow_download_on_metered_connection:
            this.meteredConnectionDownloadOption ===
            MeteredConnectionDownloadOptions.DISALLOW_DOWNLOAD_ON_METERED_CONNECTION
              ? false
              : true,
          allow_learner_download_resources:
            this.enableAutomaticDownload === false ? false : this.allowLearnerDownloadResources,
          enable_automatic_download: this.enableAutomaticDownload,
          limit_for_autodownload:
            this.notEnoughFreeSpace || this.setLimitForAutodownload === false
              ? 0
              : parseInt(this.limitForAutodownload),
          set_limit_for_autodownload:
            this.enableAutomaticDownload === false || this.notEnoughFreeSpace
              ? false
              : this.setLimitForAutodownload,
        };
        Object.assign(this.extraSettings, newExtraSettings);
      },
      setDeviceURLs() {
        return getDeviceURLs().then(({ deviceUrls }) => {
          this.deviceUrls = deviceUrls;
        });
      },
      setFreeSpace() {
        return getFreeSpaceOnServer().then(({ freeSpace }) => {
          this.freeSpace = freeSpace;
        });
      },
      handleLandingPageChange(option) {
        this.landingPage = option;
        if (option === LandingPageChoices.LEARN) {
          this.signInPageOption = '';
        } else {
          this.signInPageOption = SignInPageOptions.ALLOW_GUEST_ACCESS;
        }
      },
      handleSignInPageChange(option) {
        this.signInPageOption = option;
      },
      handleMeteredConnectionDownloadChange(option) {
        this.meteredConnectionDownloadOption = option;
      },
      getFacilitySettingsPath(facilityId = '') {
        const getUrl = urls['kolibri:kolibri.plugins.facility:facility_management'];
        if (getUrl) {
          if (facilityId) {
            return getUrl() + `#/${facilityId}/settings`;
          }
          return getUrl() + '#/settings';
        }
        return '';
      },
      handleCheckAutodownload(option, value) {
        switch (option) {
          case 'enableAutomaticDownload':
            this.enableAutomaticDownload = value;
            if (!value) {
              this.allowLearnerDownloadResources = false;
              this.setLimitForAutodownload = false;
            }
            break;
          case 'allowLearnerDownloadResources':
            this.allowLearnerDownloadResources = value;
            break;
          case 'setLimitForAutodownload':
            this.setLimitForAutodownload = value;
            break;
        }
        this.enableAutomaticDownload =
          this.enableAutomaticDownload ||
          this.allowLearnerDownloadResources ||
          this.setLimitForAutodownload;
      },
      handleClickSave() {
        const restartPlugins = this.checkPluginChanges();
        if (restartPlugins) {
          this.restartSetting = 'plugin';
          this.showRestartModal = true;
        } else {
          this.restartSetting = null;
          this.handleSave();
        }
      },
      handleSave() {
        const { allowGuestAccess, allowLearnerUnassignedResourceAccess } =
          this.getContentSettings();
        this.getExtraSettings();

        const pluginsChanged = this.checkPluginChanges();

        this.checkAndTogglePlugins();

        this.saveDeviceSettings({
          languageId: this.language.value,
          landingPage: this.landingPage,
          allowGuestAccess,
          allowLearnerUnassignedResourceAccess,
          allowPeerUnlistedChannelImport: this.allowPeerUnlistedChannelImport,
          allowOtherBrowsersToConnect: this.allowOtherBrowsersToConnect,
          extraSettings: this.extraSettings,
          secondaryStorageLocations: this.secondaryStorageLocations,
          primaryStorageLocation: this.primaryStorageLocation,
        })
          .then(didSave => {
            didSave = didSave || pluginsChanged;
            if (didSave) {
              this.$store.commit('CORE_CREATE_SNACKBAR', {
                text: this.$tr('saveSuccessNotification'),
                autoDismiss: true,
                duration: 2000,
              });
              this.showRestartModal = false;
              if (this.canRestart && this.restartSetting !== null) {
                this.restartSetting = null;
                return this.restart().then(() => didSave);
              }
            }
            return didSave;
          })
          .then(shouldReload => {
            if (shouldReload) {
              if (this.snackbarIsVisible) {
                const unwatch = this.$watch('snackbarIsVisible', () => {
                  unwatch && unwatch();
                  window.location.reload();
                });
              } else {
                window.location.reload();
              }
            }
          })
          .catch(err => {
            logging.error(err);
            this.$store.dispatch('createSnackbar', this.$tr('saveFailureNotification'));
          });
      },
      getDeviceSettings,
      saveDeviceSettings,
      handleSelect(selectedOption) {
        if (selectedOption === this.$tr('addStorageLocation')) {
          this.showAddStorageLocationModal = true;
          this.showRemoveStorageLocationModal = false;
        } else if (selectedOption === this.$tr('removeStorageLocation')) {
          this.showRemoveStorageLocationModal = true;
          this.showAddStorageLocationModal = false;
        }
      },
      changePrimaryLocation(path) {
        const writable = true;
        this.restartPath = {
          path,
          writable,
        };
        this.restartSetting = 'primary';
        this.showRestartModal = true;
        this.showChangePrimaryLocationModal = false;
      },
      addStorageLocation(path, writable) {
        this.restartPath = {
          path,
          writable,
        };

        this.restartSetting = 'add';
        this.showRestartModal = true;
        this.showAddStorageLocationModal = false;
      },
      removeStorageLocation(path, writable) {
        this.restartPath = {
          path,
          writable,
        };

        this.restartSetting = 'remove';
        this.showRestartModal = true;
        this.showRemoveStorageLocationModal = false;
      },
      handleServerRestart(confirmationChecked) {
        this.showRestartModal = false;
        switch (this.restartSetting) {
          case 'plugin':
            this.handleSave();
            break;
          case 'primary':
            this.secondaryStorageLocations.push(this.primaryStorageLocation);
            this.secondaryStorageLocations = this.secondaryStorageLocations.filter(
              el => el !== this.restartPath.path,
            );
            this.primaryStorageLocation = this.restartPath.path;
            this.handleSave();
            break;
          case 'add':
            this.storageLocations.push(this.restartPath);
            if (confirmationChecked === true) {
              this.secondaryStorageLocations.push(this.primaryStorageLocation);
              this.secondaryStorageLocations = this.secondaryStorageLocations.filter(
                el => el !== this.restartPath.path,
              );
              this.primaryStorageLocation = this.restartPath.path;
            } else {
              this.secondaryStorageLocations.push(this.restartPath.path);
            }
            this.handleSave();
            break;
          case 'remove':
            this.storageLocations = this.storageLocations.filter(
              el => el.path !== this.restartPath.path,
            );
            this.secondaryStorageLocations = this.secondaryStorageLocations.filter(
              el => el !== this.restartPath.path,
            );
            this.handleSave();
            break;
        }
      },
      isWritablePath(path) {
        const found = this.storageLocations.find(el => el.path === path);
        if (found !== undefined && !found.writable) {
          return this.$tr('readOnly');
        }
        return '';
      },
      updateLimitForAutodownload() {
        this.limitForAutodownload = this.toBytes(this.limitForAutodownloadInput);
      },
      updateLimitForAutodownloadInput() {
        this.limitForAutodownloadInput = this.toGigabytes(this.limitForAutodownload);
      },
      toBytes(gigabytes) {
        return parseInt(Math.round(gigabytes * 10 ** 9));
      },
      toGigabytes(bytes) {
        return parseInt(Math.round(bytes / 10 ** 9));
      },
    },
    $trs: {
      browserDefaultLanguage: {
        message: 'Browser default',
        context:
          "Indicates that the language used for the device will be the same as the default language of the user's browser.",
      },
      pageDescription: {
        message: 'The changes you make here will affect this device only.',
        context: "Description on 'Device settings' page.",
      },
      pageHeader: {
        message: 'Device settings',
        context: 'Title of page where user can configure device settings.',
      },
      saveFailureNotification: {
        message: 'Settings have not been updated',
        context: 'Error message that displays if device settings are not saved correctly.',
      },
      saveSuccessNotification: {
        message: 'Settings have been updated',
        context: 'Notification that displays if device settings have been saved correctly.\n',
      },
      selectedLanguageLabel: {
        message: 'Default language',
        context: 'Option that allows user to set the default language of the device.',
      },
      facilitySettings: {
        message: 'You can also configure facility settings',
        context:
          "Text link on the 'Device settings' page that links to the 'Facility settings' page. It is used when there is only one facility on device.",
      },
      allowGuestAccess: {
        message: 'Allow users to explore resources without signing in',
        context: "Option on the 'Device settings' page.",
      },
      disallowGuestAccess: {
        message: 'Learners must sign in to explore resources',
        context: "Option on 'Device Settings' page.",
      },
      lockedContent: {
        message: 'Signed in learners should only see resources assigned to them in classes',
        context: "Option on the 'Device settings' page.",
      },
      landingPageLabel: {
        message: 'Default landing page',
        context:
          "This option allows the admin to configure the default landing page for learners to be either the 'Sign-in' page or the 'Learn' page.",
      },
      signInPageChoice: {
        message: 'Sign-in page',
        context: 'Refers to an option to set the default Kolibri landing page.',
      },
      learnerAppPageChoice: {
        message: 'Learn page',
        context: 'This refers to the page you reach when you click "Learn" in the main side nav.',
      },
      unlistedChannels: {
        message: 'Allow other devices on this network to view and import my unlisted channels',
        context: "Option on 'Device settings' page.",
      },
      configureFacilitySettingsHeader: {
        message: 'Configure facility settings',
        context:
          "Option on 'Device settings' page to switch to the 'Facility settings' page. Will display a list of facilities if user manages more than one facility.",
      },
      allowExternalConnectionsApp: {
        message: 'Allow others in the network to access Kolibri on this device using a browser',
        context:
          'Description of a device setting option. This option is visible only When Kolibri runs on an Android app',
      },
      allowExternalConnectionsAppDescription: {
        message:
          'If learners are allowed to sign in with no password on this device, enabling this may allow external devices to view the user data, which could be a potential security concern.',

        context:
          'Warns the user of the potential security risk if this setting is enabled together with users accesing without password',
      },
      externalDeviceSettings: {
        message: 'External devices',
        context: 'Label for device settings controlling how Kolibri interacts with other devices.',
      },
      allowDownloadOnMeteredConnection: {
        message: 'Download on mobile connection',
        context:
          'Label for device setting that allows user to determine whether or not to download data on mobile connections',
      },
      DownloadOnMeteredConnectionDescription: {
        message:
          'If users on this device are using Kolibri with a limited data plan, they may have to pay extra charges on a mobile connection.',
        context:
          'Warns the user of potential extra charges if using Kolibri with a limited data plan.',
      },
      doNotAllowDownload: {
        message: 'Do not allow download on a mobile connection',
        context: 'Option to not allow downloads on mobile connections.',
      },
      allowDownload: {
        message: 'Allow download on a mobile connection',
        context: 'Option to allow downloads on mobile connections.',
      },
      primaryStorage: {
        message: 'Primary storage location',
        context: 'Option to allow downloads on mobile connections.',
      },
      primaryStorageDescription: {
        message:
          'Kolibri channels are stored here. Newly downloaded resources will be added to this location.',
        context: 'Informs user of storage location for Kolibri channels and new resources',
      },
      secondaryStorage: {
        message: 'Other storage locations',
        context: 'Secondary storage paths for users to store downloaded resources',
      },
      secondaryStorageDescription: {
        message:
          'Kolibri will display channels stored in these locations. Read-only locations cannot be the primary storage location.',
        context: 'Informs user of limits for read-only locations',
      },
      autoDownload: {
        message: 'Auto-download',
        context: 'Label for Auto-download section',
      },
      enableAutoDownload: {
        message: 'Enable auto-download',
        context: "Option on 'Device settings' page.",
      },
      enableAutoDownloadDescription: {
        message:
          "Kolibri will automatically download assigned lessons, quizzes, and other resources on the 'My downloads' list.",
        context: 'Enable auto download description.',
      },
      allowLearnersDownloadResources: {
        message: 'Allow learners to download resources',
        context: "Option on 'Device settings' page.",
      },
      allowLearnersDownloadDescription: {
        message:
          "Allow users to explore resources they don't have, and mark them for Kolibri to automatically download when available in their network.",
        context:
          "Description for 'Allow learners to download resources' option under 'Auto-download' section.",
      },
      setStorageLimit: {
        message: 'Set storage limit for auto-download and learner-initiated downloads',
        context: "Option on 'Device settings' page.",
      },
      sizeInGigabytesLabel: {
        message: 'GB',
        context:
          'Indicates the gigabyte unit of digital information when referring to the storage space available on a device.\n\nSee https://en.wikipedia.org/wiki/Gigabyte',
      },
      setStorageLimitDescription: {
        message:
          'Kolibri will not auto-download more than a set amount of remaining storage on the device',
        context: "Description for 'Set storage limit' option under 'Auto-download' section.",
      },
      addStorageLocation: {
        message: 'Add storage location',
        context: 'Menu option for storage paths',
      },
      removeStorageLocation: {
        message: 'Remove storage location',
        context: 'Menu option for storage paths',
      },
      addLocation: {
        message: 'Add location',
        context: 'Label for a button used to add storage location',
      },
      changeLocation: {
        message: 'Change',
        context: 'Label to change primary storage location',
      },
      notEnoughFreeSpace: {
        message: 'No available storage',
        context: 'Error text that is provided if there is not enough free storage on device',
      },
      readOnly: {
        message: '(read-only)',
        context: 'Label for read-only storage locations',
      },
      enabledPages: {
        message: 'Enabled pages',
        context: 'Label for enabled pages section',
      },
      alertDisabledOptions: {
        message: 'Some configuration options are disabled due to the way Kolibri has been set up.',
        context: 'Alert text that is provided if some options are disabled',
      },
      alertDisabledPaths: {
        message: 'This Kolibri is not set up to manage its own resource files locally.',
        context: 'Alert text that is provided if some storage locations are disabled',
      },
      alertDisabledPlugins: {
        message:
          'This Kolibri is not able to initiate a restart from the user interface - management of the enabled pages will have to happen from the command line, and Kolibri will have to be restarted manually.',
        context: 'Alert text that is provided if some plugins are disabled',
      },
    },
  };

</script>


<style lang="scss" scoped>

  @import '../../styles/definitions';

  .device-container {
    @include device-kpagecontainer;
  }

  .save-button {
    margin-left: 0;
  }

  .description {
    width: 100%;
    font-size: 12px;
    line-height: normal;
  }

  .ul-reset {
    padding: 0;
    margin: 0;
    list-style: none;

    li {
      margin-bottom: 8px;
    }
  }

  // TODO replace div.fieldset with a real fieldset after styling issue is resolved
  .fieldset {
    margin: 16px 0;
  }

  .fieldset-label {
    font-size: 15px;
    // to match label in KSelect
    color: rgba(0, 0, 0, 0.54);
  }

  .left-margin {
    margin-left: 32px;
  }

  .limit-for-autodownload {
    display: flex;
    flex-direction: row;
    align-items: center;
  }

  input[type='range'] {
    width: 12vw;
    height: 2px;
    margin-left: 10px;
    appearance: none;
    outline: none;
  }

  input[type='range']::-webkit-slider-thumb {
    width: 12px;
    height: 12px;
    appearance: none;
    cursor: pointer;
    border-radius: 10px;
  }

  .download-limit-textbox {
    width: 70px;
  }

  .slider-section {
    display: flex;
    flex-direction: row;
    justify-content: space-between;
    padding-left: 20px;
  }

  .slider-min-max {
    margin-top: 5px;
    font-size: 14px;
    font-weight: 400;
    color: #686868;
  }

  .disabled {
    color: #e0e0e0 !important;
    pointer-events: none;
  }

  .android-bar {
    padding-top: 10px;
    border-top: 1px solid rgb(222, 222, 222);
  }

  /deep/ .ui-alert--type-warning .ui-alert__body {
    background-color: rgba(255, 253, 231, 1) !important;
  }

</style><|MERGE_RESOLUTION|>--- conflicted
+++ resolved
@@ -65,36 +65,7 @@
 
         <div class="fieldset">
           <label class="fieldset-label">{{ $tr('landingPageLabel') }}</label>
-<<<<<<< HEAD
           <KRadioButtonGroup>
-=======
-          <KRadioButton
-            data-test="landingPageButton"
-            :label="$tr('learnerAppPageChoice')"
-            :buttonValue="landingPageChoices.LEARN"
-            :currentValue="landingPage"
-            @input="handleLandingPageChange"
-          />
-          <KRadioButton
-            data-test="signInPageButton"
-            :label="$tr('signInPageChoice')"
-            :buttonValue="landingPageChoices.SIGN_IN"
-            :currentValue="landingPage"
-            @input="handleLandingPageChange"
-          />
-          <div
-            class="fieldset"
-            style="margin-left: 32px"
-          >
-            <KRadioButton
-              data-test="allowGuestAccessButton"
-              :label="$tr('allowGuestAccess')"
-              :buttonValue="SignInPageOptions.ALLOW_GUEST_ACCESS"
-              :currentValue="signInPageOption"
-              :disabled="disableSignInPageOptions"
-              @input="handleSignInPageChange"
-            />
->>>>>>> 9e95c491
             <KRadioButton
               data-test="landingPageButton"
               :label="$tr('learnerAppPageChoice')"
@@ -109,8 +80,29 @@
               :currentValue="landingPage"
               @input="handleLandingPageChange"
             />
-            <div class="fieldset" style="margin-left: 32px">
-              <!-- <KRadioButtonGroup :enable="disableSignInPageOptions"> -->
+            <div
+              class="fieldset"
+              style="margin-left: 32px"
+            >
+              <KRadioButton
+                data-test="landingPageButton"
+                :label="$tr('learnerAppPageChoice')"
+                :buttonValue="landingPageChoices.LEARN"
+                :currentValue="landingPage"
+                @input="handleLandingPageChange"
+              />
+              <KRadioButton
+                data-test="signInPageButton"
+                :label="$tr('signInPageChoice')"
+                :buttonValue="landingPageChoices.SIGN_IN"
+                :currentValue="landingPage"
+                @input="handleLandingPageChange"
+              />
+            </div>
+            <div
+              class="fieldset"
+              style="margin-left: 32px"
+            >
               <KRadioButton
                 data-test="allowGuestAccessButton"
                 :label="$tr('allowGuestAccess')"
@@ -135,7 +127,6 @@
                 :disabled="disableSignInPageOptions"
                 @input="handleSignInPageChange"
               />
-              <!-- </KRadioButtonGroup> -->
             </div>
           </KRadioButtonGroup>
         </div>
@@ -153,7 +144,9 @@
           <KRadioButtonGroup>
             <KRadioButton
               :label="$tr('doNotAllowDownload')"
-              :buttonValue="meteredConnectionDownloadOptions.DISALLOW_DOWNLOAD_ON_METERED_CONNECTION"
+              :buttonValue="
+                meteredConnectionDownloadOptions.DISALLOW_DOWNLOAD_ON_METERED_CONNECTION
+              "
               :currentValue="meteredConnectionDownloadOption"
               @input="handleMeteredConnectionDownloadChange"
             />
