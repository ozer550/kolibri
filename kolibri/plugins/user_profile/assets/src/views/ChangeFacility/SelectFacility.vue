<template>

  <div>
    <span class="headercontainer">
      <h1>{{ $tr('documentTitle') }}</h1>

      <transition name="spinner-fade">

        <div v-if="discoveringPeers">
          <KLabeledIcon>
            <template #icon>
              <KCircularLoader :size="16" :stroke="6" />
            </template>
          </KLabeledIcon>
        </div>
      </transition>

    </span>
    <p v-if="initialFetchingComplete && !availableFacilities.length">
      {{ $tr('noFacilitiesText') }}
    </p>
    <template v-for="f in availableFacilities">
      <div :key="`div-${f.id}`">
        <KRadioButton
          :key="f.id"
          v-model="selectedFacilityId"
          :value="f.id"
          :label="formatNameAndId(f.name, f.id)"
          :disabled="facilityDisabled(f)"
        />
      </div>

    </template>

    <KGrid
      :style="{
        marginTop: '34px',
        paddingTop: '10px',
        borderTop: `1px solid ${$themePalette.grey.v_300}`
      }"
    >

      <KGridItem>{{ $tr('doNotSeeYourFacility') }}</KGridItem>
      <KGridItem>
        <KButton
          :text="$tr('newAddressButtonLabel')"
          appearance="basic-link"
          @click="showAddAddressModal = true"
        />
      </KGridItem>
    </KGrid>

    <AddAddressForm
      v-if="showAddAddressModal"
      @cancel="showAddAddressModal = false"
      @added_address="handleAddedAddress"
    />
    <BottomAppBar>
      <slot name="buttons">
        <KButtonGroup>
          <KButton
            :primary="true"
            :text="coreString('continueAction')"
            :disabled="selectedFacilityId === ''"
            @click="to_continue"
          />
        </KButtonGroup>
      </slot>
    </BottomAppBar>

  </div>

</template>


<script>

  import { useLocalStorage } from '@vueuse/core';
  import { computed, ref } from 'kolibri.lib.vueCompositionApi';
  import responsiveWindowMixin from 'kolibri.coreVue.mixins.responsiveWindowMixin';
  import commonCoreStrings from 'kolibri.coreVue.mixins.commonCoreStrings';
  import commonSyncElements from 'kolibri.coreVue.mixins.commonSyncElements';
  import client from 'kolibri.client';
  import urls from 'kolibri.urls';
  import BottomAppBar from 'kolibri.coreVue.components.BottomAppBar';
  import useSavedAddresses from '../../../../../../core/assets/src/views/sync/SelectAddressModalGroup/useSavedAddresses.js';
  import useDynamicAddresses from '../../../../../../core/assets/src/views/sync/SelectAddressModalGroup/useDynamicAddresses.js';
  import AddAddressForm from '../../../../../../core/assets/src/views/sync/SelectAddressModalGroup/AddAddressForm';
  import useMinimumKolibriVersion from '../../../../../../core/assets/src/composables/useMinimumKolibriVersion';

  export default {
    name: 'SelectFacility',
    metaInfo() {
      return {
        title: this.$tr('documentTitle'),
      };
    },
    components: { AddAddressForm, BottomAppBar },

    mixins: [responsiveWindowMixin, commonCoreStrings, commonSyncElements],
    setup(props, context) {
      const {
        addresses: discoveredAddresses,
        discoveringPeers,
        discoveryFailed,
        discoveredAddressesInitiallyFetched,
      } = useDynamicAddresses(props);
      const {
        addresses: savedAddresses,
        refreshSavedAddressList,
        savedAddressesInitiallyFetched,
      } = useSavedAddresses(props, context);
      const combinedAddresses = computed(() => {
        return [...savedAddresses.value, ...discoveredAddresses.value];
      });
      const initialFetchingComplete = computed(() => {
        return savedAddressesInitiallyFetched.value && discoveredAddressesInitiallyFetched.value;
      });
      const storageFacilityId = useLocalStorage('kolibri-lastSelectedFacilityId', '');

      // data:
      const availableAddressIds = ref([]);
      const availableFacilities = ref([]);
      const selectedFacilityId = ref('');
      const showAddAddressModal = ref(false);

      // computed properties (functions):
      const { isMinimumKolibriVersion } = useMinimumKolibriVersion();
      const facilityDisabled = computed(() => {
        return function(facility) {
          return (
            discoveryFailed.value ||
            availableAddressIds.value.find(id => id == facility.address_id) === undefined ||
            !isMinimumKolibriVersion.value(facility.kolibri_version, 0, 16, 0)
          );
        };
      });

      // methods:
      function createSnackbar(args) {
        this.$store.dispatch('createSnackbar', args);
      }

      function handleAddedAddress() {
        refreshSavedAddressList();
        createSnackbar(this.$tr('addAddressSnackbarText'));
      }

      function resetSelectedAddress() {
        const enabledFacilities = availableFacilities.value.filter(f =>
          isMinimumKolibriVersion.value(f.kolibri_version, 0, 16)
        );
        if (enabledFacilities.length !== 0) {
          const selectedId = storageFacilityId.value || selectedFacilityId.value;
          selectedFacilityId.value =
            enabledFacilities.map(f => f.id).find(f => f === selectedId) || enabledFacilities[0].id;
        } else {
          selectedFacilityId.value = '';
        }
      }

      function to_continue() {
        this.changeFacilityService.send({
          type: 'CONTINUE',
        });
      }

      return {
        combinedAddresses,
        initialFetchingComplete,
        discoveredAddresses,
        discoveringPeers,
        savedAddresses,
        storageFacilityId,
        availableAddressIds,
        availableFacilities,
        selectedFacilityId,
        showAddAddressModal,
        facilityDisabled,
        handleAddedAddress,
        resetSelectedAddress,
        to_continue,
      };
    },
    inject: ['changeFacilityService'],

    watch: {
      selectedFacilityId(newVal) {
        this.storageFacilityId = newVal;
        const facility = this.availableFacilities.find(f => f.id === newVal);
        this.changeFacilityService.send({
          type: 'SELECTFACILITY',
          value: {
            name: facility.name,
            url: facility.base_url,
            id: facility.id,
            learner_can_sign_up: facility.learner_can_sign_up,
            learner_can_login_with_no_password: facility.learner_can_login_with_no_password,
          },
        });
      },
      combinedAddresses(addrs) {
        const availableDevices = addrs.filter(
          address =>
            address.available &&
            address.application === 'kolibri' &&
            !address.subset_of_users_device
        );
        const newDevices = availableDevices.filter(
          address => !this.availableAddressIds.includes(address.id)
        );
        newDevices.forEach(address => {
          client({
            url: urls['kolibri:core:remotefacilities'](),
            params: { baseurl: address.base_url },
          }).then(response => {
            response.data.forEach(facility => {
              const newFacility = {
                id: facility.id,
                name: facility.name,
                base_url: address.base_url,
                address_id: address.id,
<<<<<<< HEAD
                learner_can_sign_up: facility.learner_can_sign_up,
                learner_can_login_with_no_password: facility.learner_can_login_with_no_password,
=======
                learner_can_sign_up: facility.learner_can_sign_up || true,
                kolibri_version: address.kolibri_version,
>>>>>>> 7745af04
              };
              if (!this.availableFacilities.find(f => f.id === facility.id))
                this.availableFacilities.push(newFacility);
            });
          });
          this.availableAddressIds = availableDevices.map(address => address.id);

          if (address.facility_name) {
            this.availableFacilities.push({
              id: address.id,
              name: address.facility_name,
            });
          }
        });

        if (!this.availableFacilities.map(f => f.id).includes(this.selectedFacilityId)) {
          this.selectedFacilityId = '';
        }
        if (!this.selectedFacilityId) {
          this.resetSelectedAddress();
        }
      },
    },
    $trs: {
      addAddressSnackbarText: {
        message: 'Successfully added address',
        context: 'This message appears if a network address has been added correctly.',
      },
      documentTitle: {
        message: 'Select learning facility',
        context: 'Title of this step for the change facility page.',
      },
      doNotSeeYourFacility: {
        message: 'Don’t see your learning facility?',
        context:
          'This text appears next to the "Add new address" link. This option allows you to add a new network address from which to sync data.',
      },
      newAddressButtonLabel: {
        message: 'Add new address',
        context:
          'The "Add new address" link appears in the \'Select network address\' screen. This option allows you to add a new network address from which to sync data.',
      },
      noFacilitiesText: {
        message: 'No learning facilities found',
        context:
          'This message displays when there are no accesible facilities found in the network. It can appear after the user selects to change to another existing facility.',
      },
    },
  };

</script>


<style lang="scss" scoped>

  .headercontainer {
    display: flex;
    align-items: center;
    justify-content: space-between;
  }

</style><|MERGE_RESOLUTION|>--- conflicted
+++ resolved
@@ -220,13 +220,9 @@
                 name: facility.name,
                 base_url: address.base_url,
                 address_id: address.id,
-<<<<<<< HEAD
                 learner_can_sign_up: facility.learner_can_sign_up,
                 learner_can_login_with_no_password: facility.learner_can_login_with_no_password,
-=======
-                learner_can_sign_up: facility.learner_can_sign_up || true,
                 kolibri_version: address.kolibri_version,
->>>>>>> 7745af04
               };
               if (!this.availableFacilities.find(f => f.id === facility.id))
                 this.availableFacilities.push(newFacility);
