<template>

<<<<<<< HEAD
  <component-template
    :codeExamplesTemplate="coreButtonExamples"
    :api="CoreButtonApi"
    :requirePath="requirePath"
    :status="'complete'"
  >

    <div slot="guidelines">
=======
  <component-style-guide
      class="button-style-guide"
      :codeExamplesTemplate="codeExamplesTemplate"
      :api="kButtonApi"
      :requirePath="requirePath"
      :status="'complete'"
    >

    <h1 slot="title">Buttons</h1>
    <p slot="summary">
      Buttons initialize actions and communicate what will happen upon clicking
      them
    </p>

    <div slot="guidelines-and-usage">
>>>>>>> 7ef1f6b3
      <h3>Scope</h3>
      <p>
        This is meant to cover 90% of buttons. There will always be edge cases,
        and common sense always trumps rote rules. Maintain consistency as much as
        possible, but don’t make significant sacrifices in the UX for the sake of
        consistency.
      </p>

      <h3>Types of buttons</h3>
      <p>
        There are 3 main types of buttons, each to map to a different level of
        visual hierarchy
      </p>
      <ul>
        <li>Raised buttons for more prominent actions</li>
        <li>Flat buttons for less prominent or actions that repeat in a list</li>
        <li>Hyperlink text for very deemphasized actions or in paragraphs.</li>
      </ul>

      <h3>Dropdown buttons</h3>
      <p>
        In areas where multiple actions are necessary, raised or flat buttons
        can be made into dropdown buttons, which have multiple actions nested
        underneath them in a menu
      </p>
      <p>
        The label on a dropdown button is not an action itself, but rather
        should label the group of actions that are nested under the button
      </p>
      <p>
        If a single action is more important or prominent than the others, it
        can be brought out as its own individual button, next to the menu with
        more actions
      </p>

      <h3>Language</h3>
      <p>
        Buttons should aim to have a single word in them, with two at most
      </p>
      <p>
        The buttons language should avoid any ambiguity, be specific to the
        action you are completing. For example, use 'Save' instead of 'OK'.
      </p>
      <p>
        Never use commas or other punctuation in buttons
      </p>

      <h3>Color usage</h3>
      <p>
        Primary/affirmative actions should be purple
      </p>
      <p>
        Secondary/cancel actions should be grey
      </p>
      <p>
        Tertiary links should always use purple
      </p>

      <h3>Button placement</h3>
      <p>
        Buttons should be right aligned in modals
      </p>
      <p>
        Global actions on tables should be put above the table and right aligned
      </p>
      <p>
        Deviates from these patterns are fine with common sense
      </p>

      <h3>Iconography</h3>
      <p>
        Aside from the dropdown icon, there is no iconography in buttons
      </p>

      <h3>Responsive</h3>
      <p>
        Buttons should be determined by the size of the text in them, with a min
        width. They should not generally transform based on the size of the
        page.
      </p>
      <p>
        Buttons should elide if you really really really have but pls don’t thx
      </p>

      <h3>
        Details for devs (to be deleted after button component is implemented)
      </h3>
      <h4>Spacing</h4>
      <ul>
        <li>
          Height: 36
        </li>
        <li>
          Min width is 64
        </li>
        <li>
          Button length corresponds to text length + 16px padding on each side
        </li>
        <li>
          8px padding between buttons
        </li>
      </ul>
      <h4>Typography</h4>
      <ul>
        <li>14 pt</li>
        <li>Caps</li>
        <li>bold</li>
      </ul>
      <h4>Language</h4>
      <ul>
        <li>Buttons should be specific to action</li>
        <li>Ideally 1 word, no more than 2 words</li>
      </ul>
      <h4>Color usage</h4>
      <ul>
        <li>Use fushia for primary actions #996189</li>
        <li>Grey for secondary action or cancel #EEEEEE</li>
      </ul>
      <h4>Iconography</h4>
      <ul>
        <li>No iconography aside from dropdown carrot</li>
      </ul>
      <h4>Placement on page</h4>
      <ul>
        <li>Right aligned on modals</li>
        <li>Top right for major creation actions</li>
      </ul>
    </div>
  </component-template>

</template>


<script>

  /* Globally register the Kolibri components to make them accessible in the
   * Vuep renderer. This has to be done on the compiler-included version of Vue
   * because that's what Vuep uses to dynamically render template.
   */
  import FullVue from 'vue/dist/vue.common';
<<<<<<< HEAD
  import componentTemplate from '../../shell/component-template';
  import CoreButton from 'kolibri.coreVue.components.iconButton';
  import CoreButtonApi from '!vue-doc!kolibri.coreVue.components.iconButton';
  FullVue.component('core-button', CoreButton);
=======
  import ComponentStyleGuide from '../../shell/component-style-guide';
  import kButton from 'kolibri.coreVue.components.kButton';
  import kButtonApi from '!vue-doc!kolibri.coreVue.components.kButton';
  FullVue.component('k-button', kButton);
>>>>>>> 7ef1f6b3

  /* Define the examples as the initial content of the Vuep editor.
   * Notes: htmlhint would incorrectly warn about nested script tags, so we'd
   * need to work around it by dynamically constructing them.
   */
  // TODO: Currently self-closing components are not handled by vuep
  const coreButtonExamples = `
    <template>
      <div>
        <k-button text="raised primary" :primary="true" :raised="true"></k-button>
        <k-button text="raised primary disabled" :primary="true" :raised="true" :disabled="true"></k-button>
        <k-button text="raised secondary" :primary="false" :raised="true"></k-button>
        <k-button text="raised secondary disabled" :primary="false" :raised="true" :disabled="true"></k-button>
        <k-button text="flat primary" :primary="true" :raised="false"></k-button>
        <k-button text="flat primary disabled" :primary="true" :raised="false" :disabled="true"></k-button>
        <k-button text="flat secondary" :primary="false" :raised="false" ></k-button>
        <k-button text="flat secondary disabled" :primary="false" :raised="false" :disabled="true"></k-button>
      </div>
    </template>
    `;

  export default {
    components: {
      componentTemplate,
    },
    data: () => ({
<<<<<<< HEAD
      coreButtonExamples,
      CoreButtonApi,
      requirePath: 'kolibri.coreVue.components.iconButton',
=======
      codeExamplesTemplate,
      kButtonApi,
      requirePath: 'kolibri.coreVue.components.kButton',
>>>>>>> 7ef1f6b3
    }),
  };

</script>


<style lang="stylus"></style><|MERGE_RESOLUTION|>--- conflicted
+++ resolved
@@ -1,31 +1,13 @@
 <template>
 
-<<<<<<< HEAD
   <component-template
     :codeExamplesTemplate="coreButtonExamples"
-    :api="CoreButtonApi"
+    :api="kButtonApi"
     :requirePath="requirePath"
     :status="'complete'"
   >
 
     <div slot="guidelines">
-=======
-  <component-style-guide
-      class="button-style-guide"
-      :codeExamplesTemplate="codeExamplesTemplate"
-      :api="kButtonApi"
-      :requirePath="requirePath"
-      :status="'complete'"
-    >
-
-    <h1 slot="title">Buttons</h1>
-    <p slot="summary">
-      Buttons initialize actions and communicate what will happen upon clicking
-      them
-    </p>
-
-    <div slot="guidelines-and-usage">
->>>>>>> 7ef1f6b3
       <h3>Scope</h3>
       <p>
         This is meant to cover 90% of buttons. There will always be edge cases,
@@ -166,17 +148,10 @@
    * because that's what Vuep uses to dynamically render template.
    */
   import FullVue from 'vue/dist/vue.common';
-<<<<<<< HEAD
   import componentTemplate from '../../shell/component-template';
-  import CoreButton from 'kolibri.coreVue.components.iconButton';
-  import CoreButtonApi from '!vue-doc!kolibri.coreVue.components.iconButton';
-  FullVue.component('core-button', CoreButton);
-=======
-  import ComponentStyleGuide from '../../shell/component-style-guide';
   import kButton from 'kolibri.coreVue.components.kButton';
   import kButtonApi from '!vue-doc!kolibri.coreVue.components.kButton';
   FullVue.component('k-button', kButton);
->>>>>>> 7ef1f6b3
 
   /* Define the examples as the initial content of the Vuep editor.
    * Notes: htmlhint would incorrectly warn about nested script tags, so we'd
@@ -203,15 +178,9 @@
       componentTemplate,
     },
     data: () => ({
-<<<<<<< HEAD
       coreButtonExamples,
-      CoreButtonApi,
-      requirePath: 'kolibri.coreVue.components.iconButton',
-=======
-      codeExamplesTemplate,
       kButtonApi,
       requirePath: 'kolibri.coreVue.components.kButton',
->>>>>>> 7ef1f6b3
     }),
   };
 
