--- conflicted
+++ resolved
@@ -84,12 +84,9 @@
 ]
 
 MIDDLEWARE = [
-<<<<<<< HEAD
     'kolibri.core.device.middleware.IgnoreGUIMiddleware',
     'django.middleware.gzip.GZipMiddleware',
-=======
     'django.middleware.cache.UpdateCacheMiddleware',
->>>>>>> 308bb396
     'django.contrib.sessions.middleware.SessionMiddleware',
     'kolibri.core.device.middleware.KolibriLocaleMiddleware',
     'django.middleware.common.CommonMiddleware',
@@ -103,14 +100,10 @@
     'django.middleware.cache.FetchFromCacheMiddleware',
 ]
 
-<<<<<<< HEAD
 QUEUE_JOB_STORAGE_PATH = os.path.join(conf.KOLIBRI_HOME, "job_storage.sqlite3")
-=======
+
 # By default don't cache anything unless it explicitly requests it to!
 CACHE_MIDDLEWARE_SECONDS = 0
-
-QUEUE_JOB_STORAGE_PATH = os.path.join(KOLIBRI_HOME, "job_storage.sqlite3")
->>>>>>> 308bb396
 
 ROOT_URLCONF = 'kolibri.deployment.default.urls'
 
