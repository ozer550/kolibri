--- conflicted
+++ resolved
@@ -64,11 +64,8 @@
   "CsvInfoModal.userType": "વપરાશકર્તા પ્રકાર",
   "CsvInfoModal.username": "વપરાશકર્તાનામ",
   "CsvInfoModal.usernameInfo": "",
-<<<<<<< HEAD
-=======
   "CsvInfoModal.uuid": "",
   "CsvInfoModal.uuidInfo": "",
->>>>>>> 0ff44c30
   "CsvInfoModal.yearInfo": "",
   "DataPage.detailsHeading": "સત્ર નોંધણી",
   "DataPage.detailsInfo": "જ્યારે કોઈ વપરાશકર્તા કોઈ સ્રોત જુએ છે, ત્યારે અમે રેકોર્ડ કરીએ છીએ કે તેઓ કેટલો સમય વિતાવે છે અને તેઓ જે પ્રગતિ કરે છે. આ ફાઇલની દરેક પંક્તિ એક વિશિષ્ટ સ્રોત માટે વપરાશકર્તાને કરેલી એક જ મુલાકાતને રેકોર્ડ કરે છે. આમાં અનામી ઉપયોગ શામેલ છે, જ્યારે કોઈ વપરાશકર્તા સાઇન ઇન નથી.",
