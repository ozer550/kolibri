--- conflicted
+++ resolved
@@ -61,15 +61,6 @@
         options: {
           preserveWhitespace: false,
           loaders: {
-<<<<<<< HEAD
-=======
-            js: {
-              loader: 'buble-loader',
-              query: {
-                objectAssign: 'Object.assign',
-              },
-            },
->>>>>>> fb3f27b7
             stylus: ExtractTextPlugin.extract({
               allChunks: true,
               use: vueStylusLoaders,
